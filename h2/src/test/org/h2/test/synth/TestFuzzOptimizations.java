--- conflicted
+++ resolved
@@ -18,10 +18,7 @@
 import org.h2.test.TestBase;
 import org.h2.test.db.Db;
 import org.h2.test.db.Db.Prepared;
-<<<<<<< HEAD
-=======
 import org.h2.util.Utils;
->>>>>>> 7a2a5446
 
 /**
  * This test executes random SQL statements to test if optimizations are working
