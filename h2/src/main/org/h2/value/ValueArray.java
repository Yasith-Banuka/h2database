--- conflicted
+++ resolved
@@ -206,11 +206,6 @@
         if (!force) {
             return this;
         }
-<<<<<<< HEAD
-        ArrayList<Value> list = new ArrayList<>(values.length);
-        for (Value v : values) {
-            v = v.convertPrecision(precision, true);
-=======
         int length = values.length;
         Value[] newValues = new Value[length];
         int i = 0;
@@ -221,7 +216,6 @@
             if (v != old) {
                 modified = true;
             }
->>>>>>> 7a2a5446
             // empty byte arrays or strings have precision 0
             // they count as precision 1 here
             precision -= Math.max(1, v.getPrecision());
