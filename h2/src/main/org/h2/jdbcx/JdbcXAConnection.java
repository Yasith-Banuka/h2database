/*
 * Copyright 2004-2018 H2 Group. Multiple-Licensed under the MPL 2.0,
 * and the EPL 1.0 (http://h2database.com/html/license.html).
 * Initial Developer: H2 Group
 */
package org.h2.jdbcx;

import java.sql.Connection;
import java.sql.ResultSet;
import java.sql.SQLException;
import java.sql.Statement;
import java.util.ArrayList;

import javax.sql.ConnectionEvent;
import javax.sql.ConnectionEventListener;
import javax.sql.StatementEventListener;
import javax.sql.XAConnection;
import javax.transaction.xa.XAException;
import javax.transaction.xa.XAResource;
import javax.transaction.xa.Xid;

import org.h2.api.ErrorCode;
import org.h2.jdbc.JdbcConnection;
import org.h2.message.DbException;
import org.h2.message.TraceObject;
<<<<<<< HEAD
=======
import org.h2.util.Utils;
>>>>>>> 7a2a5446


/**
 * This class provides support for distributed transactions.
 * An application developer usually does not use this interface.
 * It is used by the transaction manager internally.
 */
public class JdbcXAConnection extends TraceObject implements XAConnection,
        XAResource {

    private final JdbcDataSourceFactory factory;

    // this connection is kept open as long as the XAConnection is alive
    private JdbcConnection physicalConn;

    // this connection is replaced whenever getConnection is called
    private volatile Connection handleConn;
<<<<<<< HEAD
    private final ArrayList<ConnectionEventListener> listeners = new ArrayList<>();
=======
    private final ArrayList<ConnectionEventListener> listeners = Utils.newSmallArrayList();
>>>>>>> 7a2a5446
    private Xid currentTransaction;
    private boolean prepared;

    static {
        org.h2.Driver.load();
    }

    JdbcXAConnection(JdbcDataSourceFactory factory, int id,
            JdbcConnection physicalConn) {
        this.factory = factory;
        setTrace(factory.getTrace(), TraceObject.XA_DATA_SOURCE, id);
        this.physicalConn = physicalConn;
    }

    /**
     * Get the XAResource object.
     *
     * @return itself
     */
    @Override
    public XAResource getXAResource() {
        debugCodeCall("getXAResource");
        return this;
    }

    /**
     * Close the physical connection.
     * This method is usually called by the connection pool.
     */
    @Override
    public void close() throws SQLException {
        debugCodeCall("close");
        Connection lastHandle = handleConn;
        if (lastHandle != null) {
            listeners.clear();
            lastHandle.close();
        }
        if (physicalConn != null) {
            try {
                physicalConn.close();
            } finally {
                physicalConn = null;
            }
        }
    }

    /**
     * Get a connection that is a handle to the physical connection. This method
     * is usually called by the connection pool. This method closes the last
     * connection handle if one exists.
     *
     * @return the connection
     */
    @Override
    public Connection getConnection() throws SQLException {
        debugCodeCall("getConnection");
        Connection lastHandle = handleConn;
        if (lastHandle != null) {
            lastHandle.close();
        }
        // this will ensure the rollback command is cached
        physicalConn.rollback();
        handleConn = new PooledJdbcConnection(physicalConn);
        return handleConn;
    }

    /**
     * Register a new listener for the connection.
     *
     * @param listener the event listener
     */
    @Override
    public void addConnectionEventListener(ConnectionEventListener listener) {
        debugCode("addConnectionEventListener(listener);");
        listeners.add(listener);
    }

    /**
     * Remove the event listener.
     *
     * @param listener the event listener
     */
    @Override
    public void removeConnectionEventListener(ConnectionEventListener listener) {
        debugCode("removeConnectionEventListener(listener);");
        listeners.remove(listener);
    }

    /**
     * INTERNAL
     */
    void closedHandle() {
        debugCode("closedHandle();");
        ConnectionEvent event = new ConnectionEvent(this);
        // go backward so that a listener can remove itself
        // (otherwise we need to clone the list)
        for (int i = listeners.size() - 1; i >= 0; i--) {
            ConnectionEventListener listener = listeners.get(i);
            listener.connectionClosed(event);
        }
        handleConn = null;
    }

    /**
     * Get the transaction timeout.
     *
     * @return 0
     */
    @Override
    public int getTransactionTimeout() {
        debugCodeCall("getTransactionTimeout");
        return 0;
    }

    /**
     * Set the transaction timeout.
     *
     * @param seconds ignored
     * @return false
     */
    @Override
    public boolean setTransactionTimeout(int seconds) {
        debugCodeCall("setTransactionTimeout", seconds);
        return false;
    }

    /**
     * Checks if this is the same XAResource.
     *
     * @param xares the other object
     * @return true if this is the same object
     */
    @Override
    public boolean isSameRM(XAResource xares) {
        debugCode("isSameRM(xares);");
        return xares == this;
    }

    /**
     * Get the list of prepared transaction branches. This method is called by
     * the transaction manager during recovery.
     *
     * @param flag TMSTARTRSCAN, TMENDRSCAN, or TMNOFLAGS. If no other flags are
     *            set, TMNOFLAGS must be used.
     * @return zero or more Xid objects
     */
    @Override
    public Xid[] recover(int flag) throws XAException {
        debugCodeCall("recover", quoteFlags(flag));
        checkOpen();
        try (Statement stat = physicalConn.createStatement()) {
            ResultSet rs = stat.executeQuery("SELECT * FROM " +
                    "INFORMATION_SCHEMA.IN_DOUBT ORDER BY TRANSACTION");
<<<<<<< HEAD
            ArrayList<Xid> list = new ArrayList<>();
=======
            ArrayList<Xid> list = Utils.newSmallArrayList();
>>>>>>> 7a2a5446
            while (rs.next()) {
                String tid = rs.getString("TRANSACTION");
                int id = getNextId(XID);
                Xid xid = new JdbcXid(factory, id, tid);
                list.add(xid);
            }
            rs.close();
            Xid[] result = list.toArray(new Xid[0]);
            if (!list.isEmpty()) {
                prepared = true;
            }
            return result;
        } catch (SQLException e) {
            XAException xa = new XAException(XAException.XAER_RMERR);
            xa.initCause(e);
            throw xa;
        }
    }

    /**
     * Prepare a transaction.
     *
     * @param xid the transaction id
     * @return XA_OK
     */
    @Override
    public int prepare(Xid xid) throws XAException {
        if (isDebugEnabled()) {
            debugCode("prepare("+JdbcXid.toString(xid)+");");
        }
        checkOpen();
        if (!currentTransaction.equals(xid)) {
            throw new XAException(XAException.XAER_INVAL);
        }

        try (Statement stat = physicalConn.createStatement()) {
            stat.execute("PREPARE COMMIT " + JdbcXid.toString(xid));
            prepared = true;
        } catch (SQLException e) {
            throw convertException(e);
        }
        return XA_OK;
    }

    /**
     * Forget a transaction.
     * This method does not have an effect for this database.
     *
     * @param xid the transaction id
     */
    @Override
    public void forget(Xid xid) {
        if (isDebugEnabled()) {
            debugCode("forget("+JdbcXid.toString(xid)+");");
        }
        prepared = false;
    }

    /**
     * Roll back a transaction.
     *
     * @param xid the transaction id
     */
    @Override
    public void rollback(Xid xid) throws XAException {
        if (isDebugEnabled()) {
            debugCode("rollback("+JdbcXid.toString(xid)+");");
        }
        try {
            if (prepared) {
                try (Statement stat = physicalConn.createStatement()) {
                    stat.execute("ROLLBACK TRANSACTION " + JdbcXid.toString(xid));
                }
                prepared = false;
            } else {
                physicalConn.rollback();
            }
            physicalConn.setAutoCommit(true);
        } catch (SQLException e) {
            throw convertException(e);
        }
        currentTransaction = null;
    }

    /**
     * End a transaction.
     *
     * @param xid the transaction id
     * @param flags TMSUCCESS, TMFAIL, or TMSUSPEND
     */
    @Override
    public void end(Xid xid, int flags) throws XAException {
        if (isDebugEnabled()) {
            debugCode("end("+JdbcXid.toString(xid)+", "+quoteFlags(flags)+");");
        }
        // TODO transaction end: implement this method
        if (flags == TMSUSPEND) {
            return;
        }
        if (!currentTransaction.equals(xid)) {
            throw new XAException(XAException.XAER_OUTSIDE);
        }
        prepared = false;
    }

    /**
     * Start or continue to work on a transaction.
     *
     * @param xid the transaction id
     * @param flags TMNOFLAGS, TMJOIN, or TMRESUME
     */
    @Override
    public void start(Xid xid, int flags) throws XAException {
        if (isDebugEnabled()) {
            debugCode("start("+JdbcXid.toString(xid)+", "+quoteFlags(flags)+");");
        }
        if (flags == TMRESUME) {
            return;
        }
        if (flags == TMJOIN) {
            if (currentTransaction != null && !currentTransaction.equals(xid)) {
                throw new XAException(XAException.XAER_RMERR);
            }
        } else if (currentTransaction != null) {
            throw new XAException(XAException.XAER_NOTA);
        }
        try {
            physicalConn.setAutoCommit(false);
        } catch (SQLException e) {
            throw convertException(e);
        }
        currentTransaction = xid;
        prepared = false;
    }

    /**
     * Commit a transaction.
     *
     * @param xid the transaction id
     * @param onePhase use a one-phase protocol if true
     */
    @Override
    public void commit(Xid xid, boolean onePhase) throws XAException {
        if (isDebugEnabled()) {
            debugCode("commit("+JdbcXid.toString(xid)+", "+onePhase+");");
        }

        try {
            if (onePhase) {
                physicalConn.commit();
            } else {
                try (Statement stat = physicalConn.createStatement()) {
                    stat.execute("COMMIT TRANSACTION " + JdbcXid.toString(xid));
                    prepared = false;
                }
            }
            physicalConn.setAutoCommit(true);
        } catch (SQLException e) {
            throw convertException(e);
        }
        currentTransaction = null;
    }

    /**
     * [Not supported] Add a statement event listener.
     *
     * @param listener the new statement event listener
     */
    @Override
    public void addStatementEventListener(StatementEventListener listener) {
        throw new UnsupportedOperationException();
    }

    /**
     * [Not supported] Remove a statement event listener.
     *
     * @param listener the statement event listener
     */
    @Override
    public void removeStatementEventListener(StatementEventListener listener) {
        throw new UnsupportedOperationException();
    }

    /**
     * INTERNAL
     */
    @Override
    public String toString() {
        return getTraceObjectName() + ": " + physicalConn;
    }

    private static XAException convertException(SQLException e) {
        XAException xa = new XAException(e.getMessage());
        xa.initCause(e);
        return xa;
    }

    private static String quoteFlags(int flags) {
        StringBuilder buff = new StringBuilder();
        if ((flags & XAResource.TMENDRSCAN) != 0) {
            buff.append("|XAResource.TMENDRSCAN");
        }
        if ((flags & XAResource.TMFAIL) != 0) {
            buff.append("|XAResource.TMFAIL");
        }
        if ((flags & XAResource.TMJOIN) != 0) {
            buff.append("|XAResource.TMJOIN");
        }
        if ((flags & XAResource.TMONEPHASE) != 0) {
            buff.append("|XAResource.TMONEPHASE");
        }
        if ((flags & XAResource.TMRESUME) != 0) {
            buff.append("|XAResource.TMRESUME");
        }
        if ((flags & XAResource.TMSTARTRSCAN) != 0) {
            buff.append("|XAResource.TMSTARTRSCAN");
        }
        if ((flags & XAResource.TMSUCCESS) != 0) {
            buff.append("|XAResource.TMSUCCESS");
        }
        if ((flags & XAResource.TMSUSPEND) != 0) {
            buff.append("|XAResource.TMSUSPEND");
        }
        if ((flags & XAResource.XA_RDONLY) != 0) {
            buff.append("|XAResource.XA_RDONLY");
        }
        if (buff.length() == 0) {
            buff.append("|XAResource.TMNOFLAGS");
        }
        return buff.toString().substring(1);
    }

    private void checkOpen() throws XAException {
        if (physicalConn == null) {
            throw new XAException(XAException.XAER_RMERR);
        }
    }

    /**
     * A pooled connection.
     */
    class PooledJdbcConnection extends JdbcConnection {

        private boolean isClosed;

        public PooledJdbcConnection(JdbcConnection conn) {
            super(conn);
        }

        @Override
        public synchronized void close() throws SQLException {
            if (!isClosed) {
                try {
                    rollback();
                    setAutoCommit(true);
                } catch (SQLException e) {
                    // ignore
                }
                closedHandle();
                isClosed = true;
            }
        }

        @Override
        public synchronized boolean isClosed() throws SQLException {
            return isClosed || super.isClosed();
        }

        @Override
        protected synchronized void checkClosed(boolean write) {
            if (isClosed) {
                throw DbException.get(ErrorCode.OBJECT_CLOSED);
            }
            super.checkClosed(write);
        }

    }

}<|MERGE_RESOLUTION|>--- conflicted
+++ resolved
@@ -23,10 +23,7 @@
 import org.h2.jdbc.JdbcConnection;
 import org.h2.message.DbException;
 import org.h2.message.TraceObject;
-<<<<<<< HEAD
-=======
 import org.h2.util.Utils;
->>>>>>> 7a2a5446
 
 
 /**
@@ -44,11 +41,7 @@
 
     // this connection is replaced whenever getConnection is called
     private volatile Connection handleConn;
-<<<<<<< HEAD
-    private final ArrayList<ConnectionEventListener> listeners = new ArrayList<>();
-=======
     private final ArrayList<ConnectionEventListener> listeners = Utils.newSmallArrayList();
->>>>>>> 7a2a5446
     private Xid currentTransaction;
     private boolean prepared;
 
@@ -202,11 +195,7 @@
         try (Statement stat = physicalConn.createStatement()) {
             ResultSet rs = stat.executeQuery("SELECT * FROM " +
                     "INFORMATION_SCHEMA.IN_DOUBT ORDER BY TRANSACTION");
-<<<<<<< HEAD
-            ArrayList<Xid> list = new ArrayList<>();
-=======
             ArrayList<Xid> list = Utils.newSmallArrayList();
->>>>>>> 7a2a5446
             while (rs.next()) {
                 String tid = rs.getString("TRANSACTION");
                 int id = getNextId(XID);
