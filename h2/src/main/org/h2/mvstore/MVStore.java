--- conflicted
+++ resolved
@@ -644,12 +644,7 @@
                         newest = test;
                     }
                 }
-<<<<<<< HEAD
             } catch (Exception ignore) {/**/}
-=======
-            } catch (Exception e) {
-            }
->>>>>>> 74605276
         }
         if (!validStoreHeader) {
             throw DataUtils.newIllegalStateException(
