/*
 * Copyright 2004-2018 H2 Group. Multiple-Licensed under the MPL 2.0,
 * and the EPL 1.0 (http://h2database.com/html/license.html).
 * Initial Developer: H2 Group
 */
package org.h2.engine;

import java.util.ArrayDeque;
import java.util.ArrayList;
import java.util.Deque;
import java.util.HashMap;
import java.util.HashSet;
import java.util.Iterator;
import java.util.LinkedList;
import java.util.Map;
import java.util.Random;
import java.util.concurrent.TimeUnit;

import org.h2.api.ErrorCode;
import org.h2.command.Command;
import org.h2.command.CommandInterface;
import org.h2.command.Parser;
import org.h2.command.Prepared;
import org.h2.command.ddl.Analyze;
import org.h2.command.dml.Query;
import org.h2.command.dml.SetTypes;
import org.h2.constraint.Constraint;
import org.h2.index.Index;
import org.h2.index.ViewIndex;
import org.h2.jdbc.JdbcConnection;
import org.h2.message.DbException;
import org.h2.message.Trace;
import org.h2.message.TraceSystem;
import org.h2.mvstore.MVMap;
import org.h2.mvstore.db.MVTable;
import org.h2.mvstore.db.MVTableEngine;
import org.h2.mvstore.tx.Transaction;
import org.h2.mvstore.tx.TransactionStore;
import org.h2.mvstore.tx.VersionedValue;
import org.h2.result.ResultInterface;
import org.h2.result.Row;
import org.h2.result.SortOrder;
import org.h2.schema.Schema;
import org.h2.store.DataHandler;
import org.h2.store.InDoubtTransaction;
import org.h2.store.LobStorageFrontend;
import org.h2.table.SubQueryInfo;
import org.h2.table.Table;
import org.h2.table.TableFilter;
import org.h2.table.TableType;
import org.h2.util.ColumnNamerConfiguration;
import org.h2.util.SmallLRUCache;
import org.h2.util.Utils;
import org.h2.value.Value;
import org.h2.value.ValueArray;
import org.h2.value.ValueLong;
import org.h2.value.ValueNull;
import org.h2.value.ValueString;

/**
 * A session represents an embedded database connection. When using the server
 * mode, this object resides on the server side and communicates with a
 * SessionRemote object on the client side.
 */
public class Session extends SessionWithState implements TransactionStore.RollbackListener {

    /**
     * This special log position means that the log entry has been written.
     */
    public static final int LOG_WRITTEN = -1;

    /**
     * The prefix of generated identifiers. It may not have letters, because
     * they are case sensitive.
     */
    private static final String SYSTEM_IDENTIFIER_PREFIX = "_";
    private static int nextSerialId;

    private final int serialId = nextSerialId++;
    private final Database database;
    private ConnectionInfo connectionInfo;
    private final User user;
    private final int id;
<<<<<<< HEAD
    private final ArrayList<Table> locks = new ArrayList<>();
=======
    private final ArrayList<Table> locks = Utils.newSmallArrayList();
>>>>>>> 7a2a5446
    private final UndoLog undoLog;
    private boolean autoCommit = true;
    private Random random;
    private int lockTimeout;
    private Value lastIdentity = ValueLong.get(0);
    private Value lastScopeIdentity = ValueLong.get(0);
    private Value lastTriggerIdentity;
    private GeneratedKeys generatedKeys;
    private int firstUncommittedLog = Session.LOG_WRITTEN;
    private int firstUncommittedPos = Session.LOG_WRITTEN;
    private HashMap<String, Savepoint> savepoints;
    private HashMap<String, Table> localTempTables;
    private HashMap<String, Index> localTempTableIndexes;
    private HashMap<String, Constraint> localTempTableConstraints;
    private long throttleNs;
    private long lastThrottle;
    private Command currentCommand;
    private boolean allowLiterals;
    private String currentSchemaName;
    private String[] schemaSearchPath;
    private Trace trace;
    private HashMap<String, Value> removeLobMap;
    private int systemIdentifier;
    private HashMap<String, Procedure> procedures;
    private boolean undoLogEnabled = true;
    private boolean redoLogBinary = true;
    private boolean autoCommitAtTransactionEnd;
    private String currentTransactionName;
    private volatile long cancelAtNs;
    private boolean closed;
    private final long sessionStart = System.currentTimeMillis();
    private long transactionStart;
    private long currentCommandStart;
    private HashMap<String, Value> variables;
    private HashSet<ResultInterface> temporaryResults;
    private int queryTimeout;
    private boolean commitOrRollbackDisabled;
    private Table waitForLock;
    private Thread waitForLockThread;
    private int modificationId;
    private int objectId;
    private final int queryCacheSize;
    private SmallLRUCache<String, Command> queryCache;
    private long modificationMetaID = -1;
    private SubQueryInfo subQueryInfo;
    private int parsingView;
    private final Deque<String> viewNameStack = new ArrayDeque<>();
    private int preparingQueryExpression;
    private volatile SmallLRUCache<Object, ViewIndex> viewIndexCache;
    private HashMap<Object, ViewIndex> subQueryIndexCache;
    private boolean joinBatchEnabled;
    private boolean forceJoinOrder;
    private boolean lazyQueryExecution;
    private ColumnNamerConfiguration columnNamerConfiguration;
    /**
     * Tables marked for ANALYZE after the current transaction is committed.
     * Prevents us calling ANALYZE repeatedly in large transactions.
     */
    private HashSet<Table> tablesToAnalyze;

    /**
     * Temporary LOBs from result sets. Those are kept for some time. The
     * problem is that transactions are committed before the result is returned,
     * and in some cases the next transaction is already started before the
     * result is read (for example when using the server mode, when accessing
     * metadata methods). We can't simply free those values up when starting the
     * next transaction, because they would be removed too early.
     */
    private LinkedList<TimeoutValue> temporaryResultLobs;

    /**
     * The temporary LOBs that need to be removed on commit.
     */
    private ArrayList<Value> temporaryLobs;

    private Transaction transaction;
    private long startStatement = -1;

    public Session(Database database, User user, int id) {
        this.database = database;
        this.queryTimeout = database.getSettings().maxQueryTimeout;
        this.queryCacheSize = database.getSettings().queryCacheSize;
        this.undoLog = new UndoLog(this);
        this.user = user;
        this.id = id;
        Setting setting = database.findSetting(
                SetTypes.getTypeName(SetTypes.DEFAULT_LOCK_TIMEOUT));
        this.lockTimeout = setting == null ?
                Constants.INITIAL_LOCK_TIMEOUT : setting.getIntValue();
        this.currentSchemaName = Constants.SCHEMA_MAIN;
        this.columnNamerConfiguration = ColumnNamerConfiguration.getDefault();
    }

    public void setLazyQueryExecution(boolean lazyQueryExecution) {
        this.lazyQueryExecution = lazyQueryExecution;
    }

    public boolean isLazyQueryExecution() {
        return lazyQueryExecution;
    }

    public void setForceJoinOrder(boolean forceJoinOrder) {
        this.forceJoinOrder = forceJoinOrder;
    }

    public boolean isForceJoinOrder() {
        return forceJoinOrder;
    }

    public void setJoinBatchEnabled(boolean joinBatchEnabled) {
        this.joinBatchEnabled = joinBatchEnabled;
    }

    public boolean isJoinBatchEnabled() {
        return joinBatchEnabled;
    }

    /**
     * Create a new row for a table.
     *
     * @param data the values
     * @param memory whether the row is in memory
     * @return the created row
     */
    public Row createRow(Value[] data, int memory) {
        return database.createRow(data, memory);
    }

    /**
     * Add a subquery info on top of the subquery info stack.
     *
     * @param masks the mask
     * @param filters the filters
     * @param filter the filter index
     * @param sortOrder the sort order
     */
    public void pushSubQueryInfo(int[] masks, TableFilter[] filters, int filter,
            SortOrder sortOrder) {
        subQueryInfo = new SubQueryInfo(subQueryInfo, masks, filters, filter, sortOrder);
    }

    /**
     * Remove the current subquery info from the stack.
     */
    public void popSubQueryInfo() {
        subQueryInfo = subQueryInfo.getUpper();
    }

    public SubQueryInfo getSubQueryInfo() {
        return subQueryInfo;
    }

    /**
     * Stores name of currently parsed view in a stack so it can be determined
     * during {@code prepare()}.
     *
     * @param parsingView
     *            {@code true} to store one more name, {@code false} to remove it
     *            from stack
     * @param viewName
     *            name of the view
     */
    public void setParsingCreateView(boolean parsingView, String viewName) {
        // It can be recursive, thus implemented as counter.
        this.parsingView += parsingView ? 1 : -1;
        assert this.parsingView >= 0;
        if (parsingView) {
            viewNameStack.push(viewName);
        } else {
            assert viewName.equals(viewNameStack.peek());
            viewNameStack.pop();
        }
    }
    public String getParsingCreateViewName() {
        if (viewNameStack.isEmpty()) {
            return null;
        }
        return viewNameStack.peek();
    }

    public boolean isParsingCreateView() {
        assert parsingView >= 0;
        return parsingView != 0;
    }

    /**
     * Optimize a query. This will remember the subquery info, clear it, prepare
     * the query, and reset the subquery info.
     *
     * @param query the query to prepare
     */
    public void optimizeQueryExpression(Query query) {
        // we have to hide current subQueryInfo if we are going to optimize
        // query expression
        SubQueryInfo tmp = subQueryInfo;
        subQueryInfo = null;
        preparingQueryExpression++;
        try {
            query.prepare();
        } finally {
            subQueryInfo = tmp;
            preparingQueryExpression--;
        }
    }

    public boolean isPreparingQueryExpression() {
        assert preparingQueryExpression >= 0;
        return preparingQueryExpression != 0;
    }

    @Override
    public ArrayList<String> getClusterServers() {
        return new ArrayList<>();
    }

    public boolean setCommitOrRollbackDisabled(boolean x) {
        boolean old = commitOrRollbackDisabled;
        commitOrRollbackDisabled = x;
        return old;
    }

    private void initVariables() {
        if (variables == null) {
            variables = database.newStringMap();
        }
    }

    /**
     * Set the value of the given variable for this session.
     *
     * @param name the name of the variable (may not be null)
     * @param value the new value (may not be null)
     */
    public void setVariable(String name, Value value) {
        initVariables();
        modificationId++;
        Value old;
        if (value == ValueNull.INSTANCE) {
            old = variables.remove(name);
        } else {
            // link LOB values, to make sure we have our own object
            value = value.copy(database,
                    LobStorageFrontend.TABLE_ID_SESSION_VARIABLE);
            old = variables.put(name, value);
        }
        if (old != null) {
            // remove the old value (in case it is a lob)
            old.remove();
        }
    }

    /**
     * Get the value of the specified user defined variable. This method always
     * returns a value; it returns ValueNull.INSTANCE if the variable doesn't
     * exist.
     *
     * @param name the variable name
     * @return the value, or NULL
     */
    public Value getVariable(String name) {
        initVariables();
        Value v = variables.get(name);
        return v == null ? ValueNull.INSTANCE : v;
    }

    /**
     * Get the list of variable names that are set for this session.
     *
     * @return the list of names
     */
    public String[] getVariableNames() {
        if (variables == null) {
            return new String[0];
        }
        return variables.keySet().toArray(new String[variables.size()]);
    }

    /**
     * Get the local temporary table if one exists with that name, or null if
     * not.
     *
     * @param name the table name
     * @return the table, or null
     */
    public Table findLocalTempTable(String name) {
        if (localTempTables == null) {
            return null;
        }
        return localTempTables.get(name);
    }

    public ArrayList<Table> getLocalTempTables() {
        if (localTempTables == null) {
<<<<<<< HEAD
            return new ArrayList<>();
=======
            return Utils.newSmallArrayList();
>>>>>>> 7a2a5446
        }
        return new ArrayList<>(localTempTables.values());
    }

    /**
     * Add a local temporary table to this session.
     *
     * @param table the table to add
     * @throws DbException if a table with this name already exists
     */
    public void addLocalTempTable(Table table) {
        if (localTempTables == null) {
            localTempTables = database.newStringMap();
        }
        if (localTempTables.get(table.getName()) != null) {
            throw DbException.get(ErrorCode.TABLE_OR_VIEW_ALREADY_EXISTS_1,
                    table.getSQL()+" AS "+table.getName());
        }
        modificationId++;
        localTempTables.put(table.getName(), table);
    }

    /**
     * Drop and remove the given local temporary table from this session.
     *
     * @param table the table
     */
    public void removeLocalTempTable(Table table) {
        // Exception thrown in org.h2.engine.Database.removeMeta if line below
        // is missing with TestGeneralCommonTableQueries
        boolean wasLocked = database.lockMeta(this);
        try {
            modificationId++;
            localTempTables.remove(table.getName());
            synchronized (database) {
                table.removeChildrenAndResources(this);
            }
        } finally {
            if (!wasLocked) {
                database.unlockMeta(this);
            }
        }
    }

    /**
     * Get the local temporary index if one exists with that name, or null if
     * not.
     *
     * @param name the table name
     * @return the table, or null
     */
    public Index findLocalTempTableIndex(String name) {
        if (localTempTableIndexes == null) {
            return null;
        }
        return localTempTableIndexes.get(name);
    }

    public HashMap<String, Index> getLocalTempTableIndexes() {
        if (localTempTableIndexes == null) {
            return new HashMap<>();
        }
        return localTempTableIndexes;
    }

    /**
     * Add a local temporary index to this session.
     *
     * @param index the index to add
     * @throws DbException if a index with this name already exists
     */
    public void addLocalTempTableIndex(Index index) {
        if (localTempTableIndexes == null) {
            localTempTableIndexes = database.newStringMap();
        }
        if (localTempTableIndexes.get(index.getName()) != null) {
            throw DbException.get(ErrorCode.INDEX_ALREADY_EXISTS_1,
                    index.getSQL());
        }
        localTempTableIndexes.put(index.getName(), index);
    }

    /**
     * Drop and remove the given local temporary index from this session.
     *
     * @param index the index
     */
    public void removeLocalTempTableIndex(Index index) {
        if (localTempTableIndexes != null) {
            localTempTableIndexes.remove(index.getName());
            synchronized (database) {
                index.removeChildrenAndResources(this);
            }
        }
    }

    /**
     * Get the local temporary constraint if one exists with that name, or
     * null if not.
     *
     * @param name the constraint name
     * @return the constraint, or null
     */
    public Constraint findLocalTempTableConstraint(String name) {
        if (localTempTableConstraints == null) {
            return null;
        }
        return localTempTableConstraints.get(name);
    }

    /**
     * Get the map of constraints for all constraints on local, temporary
     * tables, if any. The map's keys are the constraints' names.
     *
     * @return the map of constraints, or null
     */
    public HashMap<String, Constraint> getLocalTempTableConstraints() {
        if (localTempTableConstraints == null) {
            return new HashMap<>();
        }
        return localTempTableConstraints;
    }

    /**
     * Add a local temporary constraint to this session.
     *
     * @param constraint the constraint to add
     * @throws DbException if a constraint with the same name already exists
     */
    public void addLocalTempTableConstraint(Constraint constraint) {
        if (localTempTableConstraints == null) {
            localTempTableConstraints = database.newStringMap();
        }
        String name = constraint.getName();
        if (localTempTableConstraints.get(name) != null) {
            throw DbException.get(ErrorCode.CONSTRAINT_ALREADY_EXISTS_1,
                    constraint.getSQL());
        }
        localTempTableConstraints.put(name, constraint);
    }

    /**
     * Drop and remove the given local temporary constraint from this session.
     *
     * @param constraint the constraint
     */
    void removeLocalTempTableConstraint(Constraint constraint) {
        if (localTempTableConstraints != null) {
            localTempTableConstraints.remove(constraint.getName());
            synchronized (database) {
                constraint.removeChildrenAndResources(this);
            }
        }
    }

    @Override
    public boolean getAutoCommit() {
        return autoCommit;
    }

    public User getUser() {
        return user;
    }

    @Override
    public void setAutoCommit(boolean b) {
        autoCommit = b;
    }

    public int getLockTimeout() {
        return lockTimeout;
    }

    public void setLockTimeout(int lockTimeout) {
        this.lockTimeout = lockTimeout;
    }

    @Override
    public synchronized CommandInterface prepareCommand(String sql,
            int fetchSize) {
        return prepareLocal(sql);
    }

    /**
     * Parse and prepare the given SQL statement. This method also checks the
     * rights.
     *
     * @param sql the SQL statement
     * @return the prepared statement
     */
    public Prepared prepare(String sql) {
        return prepare(sql, false, false);
    }

    /**
     * Parse and prepare the given SQL statement.
     *
     * @param sql the SQL statement
     * @param rightsChecked true if the rights have already been checked
     * @param literalsChecked true if the sql string has already been checked
     *            for literals (only used if ALLOW_LITERALS NONE is set).
     * @return the prepared statement
     */
    public Prepared prepare(String sql, boolean rightsChecked, boolean literalsChecked) {
        Parser parser = new Parser(this);
        parser.setRightsChecked(rightsChecked);
        parser.setLiteralsChecked(literalsChecked);
        return parser.prepare(sql);
    }

    /**
     * Parse and prepare the given SQL statement.
     * This method also checks if the connection has been closed.
     *
     * @param sql the SQL statement
     * @return the prepared statement
     */
    public Command prepareLocal(String sql) {
        if (closed) {
            throw DbException.get(ErrorCode.CONNECTION_BROKEN_1,
                    "session closed");
        }
        Command command;
        if (queryCacheSize > 0) {
            if (queryCache == null) {
                queryCache = SmallLRUCache.newInstance(queryCacheSize);
                modificationMetaID = database.getModificationMetaId();
            } else {
                long newModificationMetaID = database.getModificationMetaId();
                if (newModificationMetaID != modificationMetaID) {
                    queryCache.clear();
                    modificationMetaID = newModificationMetaID;
                }
                command = queryCache.get(sql);
                if (command != null && command.canReuse()) {
                    command.reuse();
                    return command;
                }
            }
        }
        Parser parser = new Parser(this);
        try {
            command = parser.prepareCommand(sql);
        } finally {
            // we can't reuse sub-query indexes, so just drop the whole cache
            subQueryIndexCache = null;
        }
        command.prepareJoinBatch();
        if (queryCache != null) {
            if (command.isCacheable()) {
                queryCache.put(sql, command);
            }
        }
        return command;
    }

    public Database getDatabase() {
        return database;
    }

    @Override
    public int getPowerOffCount() {
        return database.getPowerOffCount();
    }

    @Override
    public void setPowerOffCount(int count) {
        database.setPowerOffCount(count);
    }

    /**
     * Commit the current transaction. If the statement was not a data
     * definition statement, and if there are temporary tables that should be
     * dropped or truncated at commit, this is done as well.
     *
     * @param ddl if the statement was a data definition statement
     */
    public void commit(boolean ddl) {
        checkCommitRollback();

        int rowCount = getDatabase().getSettings().analyzeSample / 10;
        if (tablesToAnalyze != null) {
            for (Table table : tablesToAnalyze) {
                Analyze.analyzeTable(this, table, rowCount, false);
            }
            // analyze can lock the meta
            database.unlockMeta(this);
        }
        tablesToAnalyze = null;

        currentTransactionName = null;
        transactionStart = 0;
        if (transaction != null) {
            try {
                // increment the data mod count, so that other sessions
                // see the changes
                // TODO should not rely on locking
                if (!locks.isEmpty()) {
                    for (Table t : locks) {
                        if (t instanceof MVTable) {
                            ((MVTable) t).commit();
                        }
                    }
                }
                transaction.commit();
            } finally {
                transaction = null;
            }
        } else if (containsUncommitted()) {
            // need to commit even if rollback is not possible
            // (create/drop table and so on)
            database.commit(this);
        }
        removeTemporaryLobs(true);
        if (undoLog.size() > 0) {
            // commit the rows when using MVCC
            if (database.isMultiVersion()) {
<<<<<<< HEAD
=======
                ArrayList<Row> rows = Utils.newSmallArrayList();
>>>>>>> 7a2a5446
                synchronized (database) {
                    ArrayList<Row> rows = new ArrayList<>(undoLog.size());
                    while (undoLog.size() > 0) {
                        UndoLogRecord entry = undoLog.getLast();
                        entry.commit();
                        rows.add(entry.getRow());
                        undoLog.removeLast(false);
                    }
                    for (Row r : rows) {
                        r.commit();
                    }
                }
            }
            undoLog.clear();
        }
        if (!ddl) {
            // do not clean the temp tables if the last command was a
            // create/drop
            cleanTempTables(false);
            if (autoCommitAtTransactionEnd) {
                autoCommit = true;
                autoCommitAtTransactionEnd = false;
            }
        }

        endTransaction();
    }

    private void removeTemporaryLobs(boolean onTimeout) {
        if (SysProperties.CHECK2) {
            if (this == getDatabase().getLobSession()
                    && !Thread.holdsLock(this) && !Thread.holdsLock(getDatabase())) {
                throw DbException.throwInternalError();
            }
        }
        if (temporaryLobs != null) {
            for (Value v : temporaryLobs) {
                if (!v.isLinkedToTable()) {
                    v.remove();
                }
            }
            temporaryLobs.clear();
        }
        if (temporaryResultLobs != null && !temporaryResultLobs.isEmpty()) {
            long keepYoungerThan = System.nanoTime() -
                    TimeUnit.MILLISECONDS.toNanos(database.getSettings().lobTimeout);
            while (!temporaryResultLobs.isEmpty()) {
                TimeoutValue tv = temporaryResultLobs.getFirst();
                if (onTimeout && tv.created >= keepYoungerThan) {
                    break;
                }
                Value v = temporaryResultLobs.removeFirst().value;
                if (!v.isLinkedToTable()) {
                    v.remove();
                }
            }
        }
    }

    private void checkCommitRollback() {
        if (commitOrRollbackDisabled && !locks.isEmpty()) {
            throw DbException.get(ErrorCode.COMMIT_ROLLBACK_NOT_ALLOWED);
        }
    }

    private void endTransaction() {
        if (removeLobMap != null && removeLobMap.size() > 0) {
            if (database.getMvStore() == null) {
                // need to flush the transaction log, because we can't unlink
                // lobs if the commit record is not written
                database.flush();
            }
            for (Value v : removeLobMap.values()) {
                v.remove();
            }
            removeLobMap = null;
        }
        unlockAll();
    }

    /**
     * Fully roll back the current transaction.
     */
    public void rollback() {
        checkCommitRollback();
        currentTransactionName = null;
        transactionStart = 0;
        boolean needCommit = undoLog.size() > 0 || transaction != null;
        if(needCommit) {
            rollbackTo(null, false);
        }
        if (!locks.isEmpty() || needCommit) {
            database.commit(this);
        }
        cleanTempTables(false);
        if (autoCommitAtTransactionEnd) {
            autoCommit = true;
            autoCommitAtTransactionEnd = false;
        }
        endTransaction();
    }

    /**
     * Partially roll back the current transaction.
     *
     * @param savepoint the savepoint to which should be rolled back
     * @param trimToSize if the list should be trimmed
     */
    public void rollbackTo(Savepoint savepoint, boolean trimToSize) {
        int index = savepoint == null ? 0 : savepoint.logIndex;
        while (undoLog.size() > index) {
            UndoLogRecord entry = undoLog.getLast();
            entry.undo(this);
            undoLog.removeLast(trimToSize);
        }
        if (transaction != null) {
            if (savepoint == null) {
                transaction.rollback();
                transaction = null;
            } else {
                transaction.rollbackToSavepoint(savepoint.transactionSavepoint);
            }
        }
        if (savepoints != null) {
            String[] names = savepoints.keySet().toArray(new String[savepoints.size()]);
            for (String name : names) {
                Savepoint sp = savepoints.get(name);
                int savepointIndex = sp.logIndex;
                if (savepointIndex > index) {
                    savepoints.remove(name);
                }
            }
        }

        // Because cache may have captured query result (in Query.lastResult),
        // which is based on data from uncommitted transaction.,
        // It is not valid after rollback, therefore cache has to be cleared.
        if(queryCache != null) {
            queryCache.clear();
        }
    }

    @Override
    public boolean hasPendingTransaction() {
        return undoLog.size() > 0;
    }

    /**
     * Create a savepoint to allow rolling back to this state.
     *
     * @return the savepoint
     */
    public Savepoint setSavepoint() {
        Savepoint sp = new Savepoint();
        sp.logIndex = undoLog.size();
        if (database.getMvStore() != null) {
            sp.transactionSavepoint = getStatementSavepoint();
        }
        return sp;
    }

    public int getId() {
        return id;
    }

    @Override
    public void cancel() {
        cancelAtNs = System.nanoTime();
    }

    @Override
    public void close() {
        if (!closed) {
            try {
                database.checkPowerOff();

                // release any open table locks
                rollback();

                removeTemporaryLobs(false);
                cleanTempTables(true);
                undoLog.clear();
                // Table#removeChildrenAndResources can take the meta lock,
                // and we need to unlock before we call removeSession(), which might
                // want to take the meta lock using the system session.
                database.unlockMeta(this);
                database.removeSession(this);
            } finally {
                closed = true;
            }
        }
    }

    /**
     * Add a lock for the given table. The object is unlocked on commit or
     * rollback.
     *
     * @param table the table that is locked
     */
    public void addLock(Table table) {
        if (SysProperties.CHECK) {
            if (locks.contains(table)) {
                DbException.throwInternalError(table.toString());
            }
        }
        locks.add(table);
    }

    /**
     * Add an undo log entry to this session.
     *
     * @param table the table
     * @param operation the operation type (see {@link UndoLogRecord})
     * @param row the row
     */
    public void log(Table table, short operation, Row row) {
        if (table.isMVStore()) {
            return;
        }
        if (undoLogEnabled) {
            UndoLogRecord log = new UndoLogRecord(table, operation, row);
            // called _after_ the row was inserted successfully into the table,
            // otherwise rollback will try to rollback a not-inserted row
            if (SysProperties.CHECK) {
                int lockMode = database.getLockMode();
                if (lockMode != Constants.LOCK_MODE_OFF &&
                        !database.isMultiVersion()) {
                    TableType tableType = log.getTable().getTableType();
                    if (!locks.contains(log.getTable())
                            && TableType.TABLE_LINK != tableType
                            && TableType.EXTERNAL_TABLE_ENGINE != tableType) {
                        DbException.throwInternalError("" + tableType);
                    }
                }
            }
            undoLog.add(log);
        } else {
            if (database.isMultiVersion()) {
                // see also UndoLogRecord.commit
                ArrayList<Index> indexes = table.getIndexes();
                for (Index index : indexes) {
                    index.commit(operation, row);
                }
                row.commit();
            }
        }
    }

    /**
     * Unlock all read locks. This is done if the transaction isolation mode is
     * READ_COMMITTED.
     */
    public void unlockReadLocks() {
        if (database.isMultiVersion()) {
            // MVCC: keep shared locks (insert / update / delete)
            return;
        }
        // locks is modified in the loop
        for (int i = 0; i < locks.size(); i++) {
            Table t = locks.get(i);
            if (!t.isLockedExclusively()) {
                synchronized (database) {
                    t.unlock(this);
                    locks.remove(i);
                }
                i--;
            }
        }
    }

    /**
     * Unlock just this table.
     *
     * @param t the table to unlock
     */
    void unlock(Table t) {
        locks.remove(t);
    }

    private void unlockAll() {
        if (SysProperties.CHECK) {
            if (undoLog.size() > 0) {
                DbException.throwInternalError();
            }
        }
        if (!locks.isEmpty()) {
            for (Table t : locks) {
                t.unlock(this);
            }
            locks.clear();
        }
        database.unlockMetaDebug(this);
        savepoints = null;
        sessionStateChanged = true;
    }

    private void cleanTempTables(boolean closeSession) {
        if (localTempTables != null && localTempTables.size() > 0) {
            synchronized (database) {
                Iterator<Table> it = localTempTables.values().iterator();
                while (it.hasNext()) {
                    Table table = it.next();
                    if (closeSession || table.getOnCommitDrop()) {
                        modificationId++;
                        table.setModified();
                        it.remove();
                        // Exception thrown in org.h2.engine.Database.removeMeta
                        // if line below is missing with TestDeadlock
                        database.lockMeta(this);
                        table.removeChildrenAndResources(this);
                        if (closeSession) {
                            // need to commit, otherwise recovery might
                            // ignore the table removal
                            database.commit(this);
                        }
                    } else if (table.getOnCommitTruncate()) {
                        table.truncate(this);
                    }
                }
            }
        }
    }

    public Random getRandom() {
        if (random == null) {
            random = new Random();
        }
        return random;
    }

    @Override
    public Trace getTrace() {
        if (trace != null && !closed) {
            return trace;
        }
        String traceModuleName = "jdbc[" + id + "]";
        if (closed) {
            return new TraceSystem(null).getTrace(traceModuleName);
        }
        trace = database.getTraceSystem().getTrace(traceModuleName);
        return trace;
    }

    public void setLastIdentity(Value last) {
        this.lastIdentity = last;
        this.lastScopeIdentity = last;
    }

    public Value getLastIdentity() {
        return lastIdentity;
    }

    public void setLastScopeIdentity(Value last) {
        this.lastScopeIdentity = last;
    }

    public Value getLastScopeIdentity() {
        return lastScopeIdentity;
    }

    public void setLastTriggerIdentity(Value last) {
        this.lastTriggerIdentity = last;
    }

    public Value getLastTriggerIdentity() {
        return lastTriggerIdentity;
    }

    public GeneratedKeys getGeneratedKeys() {
        if (generatedKeys == null) {
            generatedKeys = new GeneratedKeys();
        }
        return generatedKeys;
    }

    /**
     * Called when a log entry for this session is added. The session keeps
     * track of the first entry in the transaction log that is not yet
     * committed.
     *
     * @param logId the transaction log id
     * @param pos the position of the log entry in the transaction log
     */
    public void addLogPos(int logId, int pos) {
        if (firstUncommittedLog == Session.LOG_WRITTEN) {
            firstUncommittedLog = logId;
            firstUncommittedPos = pos;
        }
    }

    public int getFirstUncommittedLog() {
        return firstUncommittedLog;
    }

    /**
     * This method is called after the transaction log has written the commit
     * entry for this session.
     */
    void setAllCommitted() {
        firstUncommittedLog = Session.LOG_WRITTEN;
        firstUncommittedPos = Session.LOG_WRITTEN;
    }

    /**
     * Whether the session contains any uncommitted changes.
     *
     * @return true if yes
     */
    public boolean containsUncommitted() {
        if (database.getMvStore() != null) {
            return transaction != null && transaction.hasChanges();
        }
        return firstUncommittedLog != Session.LOG_WRITTEN;
    }

    /**
     * Create a savepoint that is linked to the current log position.
     *
     * @param name the savepoint name
     */
    public void addSavepoint(String name) {
        if (savepoints == null) {
            savepoints = database.newStringMap();
        }
        Savepoint sp = new Savepoint();
        sp.logIndex = undoLog.size();
        if (database.getMvStore() != null) {
            sp.transactionSavepoint = getStatementSavepoint();
        }
        savepoints.put(name, sp);
    }

    /**
     * Undo all operations back to the log position of the given savepoint.
     *
     * @param name the savepoint name
     */
    public void rollbackToSavepoint(String name) {
        checkCommitRollback();
        currentTransactionName = null;
        transactionStart = 0;
        if (savepoints == null) {
            throw DbException.get(ErrorCode.SAVEPOINT_IS_INVALID_1, name);
        }
        Savepoint savepoint = savepoints.get(name);
        if (savepoint == null) {
            throw DbException.get(ErrorCode.SAVEPOINT_IS_INVALID_1, name);
        }
        rollbackTo(savepoint, false);
    }

    /**
     * Prepare the given transaction.
     *
     * @param transactionName the name of the transaction
     */
    public void prepareCommit(String transactionName) {
        if (containsUncommitted()) {
            // need to commit even if rollback is not possible (create/drop
            // table and so on)
            database.prepareCommit(this, transactionName);
        }
        currentTransactionName = transactionName;
    }

    /**
     * Commit or roll back the given transaction.
     *
     * @param transactionName the name of the transaction
     * @param commit true for commit, false for rollback
     */
    public void setPreparedTransaction(String transactionName, boolean commit) {
        if (currentTransactionName != null &&
                currentTransactionName.equals(transactionName)) {
            if (commit) {
                commit(false);
            } else {
                rollback();
            }
        } else {
            ArrayList<InDoubtTransaction> list = database
                    .getInDoubtTransactions();
            int state = commit ? InDoubtTransaction.COMMIT
                    : InDoubtTransaction.ROLLBACK;
            boolean found = false;
            if (list != null) {
                for (InDoubtTransaction p: list) {
                    if (p.getTransactionName().equals(transactionName)) {
                        p.setState(state);
                        found = true;
                        break;
                    }
                }
            }
            if (!found) {
                throw DbException.get(ErrorCode.TRANSACTION_NOT_FOUND_1,
                        transactionName);
            }
        }
    }

    @Override
    public boolean isClosed() {
        return closed;
    }

    public void setThrottle(int throttle) {
        this.throttleNs = TimeUnit.MILLISECONDS.toNanos(throttle);
    }

    /**
     * Wait for some time if this session is throttled (slowed down).
     */
    public void throttle() {
        if (currentCommandStart == 0) {
            currentCommandStart = System.currentTimeMillis();
        }
        if (throttleNs == 0) {
            return;
        }
        long time = System.nanoTime();
        if (lastThrottle + TimeUnit.MILLISECONDS.toNanos(Constants.THROTTLE_DELAY) > time) {
            return;
        }
        lastThrottle = time + throttleNs;
        try {
            Thread.sleep(TimeUnit.NANOSECONDS.toMillis(throttleNs));
        } catch (Exception e) {
            // ignore InterruptedException
        }
    }

    /**
     * Set the current command of this session. This is done just before
     * executing the statement.
     *
     * @param command the command
     * @param generatedKeysRequest
     *            {@code false} if generated keys are not needed, {@code true} if
     *            generated keys should be configured automatically, {@code int[]}
     *            to specify column indices to return generated keys from, or
     *            {@code String[]} to specify column names to return generated keys
     *            from
     */
    public void setCurrentCommand(Command command, Object generatedKeysRequest) {
        this.currentCommand = command;
        // Preserve generated keys in case of a new query due to possible nested
        // queries in update
        if (command != null && !command.isQuery()) {
            getGeneratedKeys().clear(generatedKeysRequest);
        }
        if (queryTimeout > 0 && command != null) {
            currentCommandStart = System.currentTimeMillis();
            long now = System.nanoTime();
            cancelAtNs = now + TimeUnit.MILLISECONDS.toNanos(queryTimeout);
        }
    }

    /**
     * Check if the current transaction is canceled by calling
     * Statement.cancel() or because a session timeout was set and expired.
     *
     * @throws DbException if the transaction is canceled
     */
    public void checkCanceled() {
        throttle();
        if (cancelAtNs == 0) {
            return;
        }
        long time = System.nanoTime();
        if (time >= cancelAtNs) {
            cancelAtNs = 0;
            throw DbException.get(ErrorCode.STATEMENT_WAS_CANCELED);
        }
    }

    /**
     * Get the cancel time.
     *
     * @return the time or 0 if not set
     */
    public long getCancel() {
        return cancelAtNs;
    }

    public Command getCurrentCommand() {
        return currentCommand;
    }

    public long getCurrentCommandStart() {
        return currentCommandStart;
    }

    public boolean getAllowLiterals() {
        return allowLiterals;
    }

    public void setAllowLiterals(boolean b) {
        this.allowLiterals = b;
    }

    public void setCurrentSchema(Schema schema) {
        modificationId++;
        this.currentSchemaName = schema.getName();
    }

    @Override
    public String getCurrentSchemaName() {
        return currentSchemaName;
    }

    @Override
    public void setCurrentSchemaName(String schemaName) {
        Schema schema = database.getSchema(schemaName);
        setCurrentSchema(schema);
    }

    /**
     * Create an internal connection. This connection is used when initializing
     * triggers, and when calling user defined functions.
     *
     * @param columnList if the url should be 'jdbc:columnlist:connection'
     * @return the internal connection
     */
    public JdbcConnection createConnection(boolean columnList) {
        String url;
        if (columnList) {
            url = Constants.CONN_URL_COLUMNLIST;
        } else {
            url = Constants.CONN_URL_INTERNAL;
        }
        return new JdbcConnection(this, getUser().getName(), url);
    }

    @Override
    public DataHandler getDataHandler() {
        return database;
    }

    /**
     * Remember that the given LOB value must be removed at commit.
     *
     * @param v the value
     */
    public void removeAtCommit(Value v) {
        if (SysProperties.CHECK && !v.isLinkedToTable()) {
            DbException.throwInternalError(v.toString());
        }
        if (removeLobMap == null) {
            removeLobMap = new HashMap<>();
        }
        removeLobMap.put(v.toString(), v);
    }

    /**
     * Do not remove this LOB value at commit any longer.
     *
     * @param v the value
     */
    public void removeAtCommitStop(Value v) {
        if (removeLobMap != null) {
            removeLobMap.remove(v.toString());
        }
    }

    /**
     * Get the next system generated identifiers. The identifier returned does
     * not occur within the given SQL statement.
     *
     * @param sql the SQL statement
     * @return the new identifier
     */
    public String getNextSystemIdentifier(String sql) {
        String identifier;
        do {
            identifier = SYSTEM_IDENTIFIER_PREFIX + systemIdentifier++;
        } while (sql.contains(identifier));
        return identifier;
    }

    /**
     * Add a procedure to this session.
     *
     * @param procedure the procedure to add
     */
    public void addProcedure(Procedure procedure) {
        if (procedures == null) {
            procedures = database.newStringMap();
        }
        procedures.put(procedure.getName(), procedure);
    }

    /**
     * Remove a procedure from this session.
     *
     * @param name the name of the procedure to remove
     */
    public void removeProcedure(String name) {
        if (procedures != null) {
            procedures.remove(name);
        }
    }

    /**
     * Get the procedure with the given name, or null
     * if none exists.
     *
     * @param name the procedure name
     * @return the procedure or null
     */
    public Procedure getProcedure(String name) {
        if (procedures == null) {
            return null;
        }
        return procedures.get(name);
    }

    public void setSchemaSearchPath(String[] schemas) {
        modificationId++;
        this.schemaSearchPath = schemas;
    }

    public String[] getSchemaSearchPath() {
        return schemaSearchPath;
    }

    @Override
    public int hashCode() {
        return serialId;
    }

    @Override
    public String toString() {
        return "#" + serialId + " (user: " + (user == null ? "<null>" : user.getName()) + ")";
    }

    public void setUndoLogEnabled(boolean b) {
        this.undoLogEnabled = b;
    }

    public void setRedoLogBinary(boolean b) {
        this.redoLogBinary = b;
    }

    public boolean isUndoLogEnabled() {
        return undoLogEnabled;
    }

    /**
     * Begin a transaction.
     */
    public void begin() {
        autoCommitAtTransactionEnd = true;
        autoCommit = false;
    }

    public long getSessionStart() {
        return sessionStart;
    }

    public long getTransactionStart() {
        if (transactionStart == 0) {
            transactionStart = System.currentTimeMillis();
        }
        return transactionStart;
    }

    public Table[] getLocks() {
        // copy the data without synchronizing
<<<<<<< HEAD
        ArrayList<Table> copy = new ArrayList<>(locks.size());
=======
        ArrayList<Table> copy = Utils.newSmallArrayList();
>>>>>>> 7a2a5446
        for (Table lock : locks) {
            try {
                copy.add(lock);
            } catch (Exception e) {
                // ignore
                break;
            }
        }
        return copy.toArray(new Table[0]);
    }

    /**
     * Wait if the exclusive mode has been enabled for another session. This
     * method returns as soon as the exclusive mode has been disabled.
     */
    public void waitIfExclusiveModeEnabled() {
        // Even in exclusive mode, we have to let the LOB session proceed, or we
        // will get deadlocks.
        if (database.getLobSession() == this) {
            return;
        }
        while (true) {
            Session exclusive = database.getExclusiveSession();
            if (exclusive == null || exclusive == this) {
                break;
            }
            if (Thread.holdsLock(exclusive)) {
                // if another connection is used within the connection
                break;
            }
            try {
                Thread.sleep(100);
            } catch (InterruptedException e) {
                // ignore
            }
        }
    }

    /**
     * Get the view cache for this session. There are two caches: the subquery
     * cache (which is only use for a single query, has no bounds, and is
     * cleared after use), and the cache for regular views.
     *
     * @param subQuery true to get the subquery cache
     * @return the view cache
     */
    public Map<Object, ViewIndex> getViewIndexCache(boolean subQuery) {
        if (subQuery) {
            // for sub-queries we don't need to use LRU because the cache should
            // not grow too large for a single query (we drop the whole cache in
            // the end of prepareLocal)
            if (subQueryIndexCache == null) {
                subQueryIndexCache = new HashMap<>();
            }
            return subQueryIndexCache;
        }
        SmallLRUCache<Object, ViewIndex> cache = viewIndexCache;
        if (cache == null) {
            viewIndexCache = cache = SmallLRUCache.newInstance(Constants.VIEW_INDEX_CACHE_SIZE);
        }
        return cache;
    }

    /**
     * Remember the result set and close it as soon as the transaction is
     * committed (if it needs to be closed). This is done to delete temporary
     * files as soon as possible, and free object ids of temporary tables.
     *
     * @param result the temporary result set
     */
    public void addTemporaryResult(ResultInterface result) {
        if (!result.needToClose()) {
            return;
        }
        if (temporaryResults == null) {
            temporaryResults = new HashSet<>();
        }
        if (temporaryResults.size() < 100) {
            // reference at most 100 result sets to avoid memory problems
            temporaryResults.add(result);
        }
    }

    private void closeTemporaryResults() {
        if (temporaryResults != null) {
            for (ResultInterface result : temporaryResults) {
                result.close();
            }
            temporaryResults = null;
        }
    }

    public void setQueryTimeout(int queryTimeout) {
        int max = database.getSettings().maxQueryTimeout;
        if (max != 0 && (max < queryTimeout || queryTimeout == 0)) {
            // the value must be at most max
            queryTimeout = max;
        }
        this.queryTimeout = queryTimeout;
        // must reset the cancel at here,
        // otherwise it is still used
        this.cancelAtNs = 0;
    }

    public int getQueryTimeout() {
        return queryTimeout;
    }

    /**
     * Set the table this session is waiting for, and the thread that is
     * waiting.
     *
     * @param waitForLock the table
     * @param waitForLockThread the current thread (the one that is waiting)
     */
    public void setWaitForLock(Table waitForLock, Thread waitForLockThread) {
        this.waitForLock = waitForLock;
        this.waitForLockThread = waitForLockThread;
    }

    public Table getWaitForLock() {
        return waitForLock;
    }

    public Thread getWaitForLockThread() {
        return waitForLockThread;
    }

    public int getModificationId() {
        return modificationId;
    }

    @Override
    public boolean isReconnectNeeded(boolean write) {
        while (true) {
            boolean reconnect = database.isReconnectNeeded();
            if (reconnect) {
                return true;
            }
            if (write) {
                if (database.beforeWriting()) {
                    return false;
                }
            } else {
                return false;
            }
        }
    }

    @Override
    public void afterWriting() {
        database.afterWriting();
    }

    @Override
    public SessionInterface reconnect(boolean write) {
        readSessionState();
        close();
        Session newSession = Engine.getInstance().createSession(connectionInfo);
        newSession.sessionState = sessionState;
        newSession.recreateSessionState();
        if (write) {
            while (!newSession.database.beforeWriting()) {
                // wait until we are allowed to write
            }
        }
        return newSession;
    }

    public void setConnectionInfo(ConnectionInfo ci) {
        connectionInfo = ci;
    }

    public Value getTransactionId() {
        if (database.getMvStore() != null) {
            if (transaction == null) {
                return ValueNull.INSTANCE;
            }
            return ValueString.get(Long.toString(getTransaction().getSequenceNum()));
        }
        if (!database.isPersistent()) {
            return ValueNull.INSTANCE;
        }
        if (undoLog.size() == 0) {
            return ValueNull.INSTANCE;
        }
        return ValueString.get(firstUncommittedLog + "-" + firstUncommittedPos +
                "-" + id);
    }

    /**
     * Get the next object id.
     *
     * @return the next object id
     */
    public int nextObjectId() {
        return objectId++;
    }

    public boolean isRedoLogBinaryEnabled() {
        return redoLogBinary;
    }

    /**
     * Get the transaction to use for this session.
     *
     * @return the transaction
     */
    public Transaction getTransaction() {
        if (transaction == null) {
            MVTableEngine.Store store = database.getMvStore();
            if (store != null) {
                if (store.getStore().isClosed()) {
                    database.shutdownImmediately();
                    throw DbException.get(ErrorCode.DATABASE_IS_CLOSED);
                }
                transaction = store.getTransactionStore().begin(this);
            }
            startStatement = -1;
        }
        return transaction;
    }

    public long getStatementSavepoint() {
        if (startStatement == -1) {
            startStatement = getTransaction().setSavepoint();
        }
        return startStatement;
    }

    /**
     * Start a new statement within a transaction.
     */
    public void startStatementWithinTransaction() {
        Transaction transaction = getTransaction();
        if(transaction != null) {
            transaction.markStatementStart();
        }
        startStatement = -1;
    }

    /**
     * Mark the statement as completed. This also close all temporary result
     * set, and deletes all temporary files held by the result sets.
     */
    public void endStatement() {
        if(transaction != null) {
            transaction.markStatementEnd();
        }
        startStatement = -1;
        closeTemporaryResults();
    }

    /**
     * Clear the view cache for this session.
     */
    public void clearViewIndexCache() {
        viewIndexCache = null;
    }

    @Override
    public void addTemporaryLob(Value v) {
        if (v.getType() != Value.CLOB && v.getType() != Value.BLOB) {
            return;
        }
        if (v.getTableId() == LobStorageFrontend.TABLE_RESULT ||
                v.getTableId() == LobStorageFrontend.TABLE_TEMP) {
            if (temporaryResultLobs == null) {
                temporaryResultLobs = new LinkedList<>();
            }
            temporaryResultLobs.add(new TimeoutValue(v));
        } else {
            if (temporaryLobs == null) {
                temporaryLobs = new ArrayList<>();
            }
            temporaryLobs.add(v);
        }
    }

    @Override
    public boolean isRemote() {
        return false;
    }

    /**
     * Mark that the given table needs to be analyzed on commit.
     *
     * @param table the table
     */
    public void markTableForAnalyze(Table table) {
        if (tablesToAnalyze == null) {
            tablesToAnalyze = new HashSet<>();
        }
        tablesToAnalyze.add(table);
    }

    @Override
    public void onRollback(MVMap<Object, VersionedValue> map, Object key,
                            VersionedValue existingValue,
                            VersionedValue restoredValue) {
        // Here we are relying on the fact that map which backs table's primary index
        // has the same name as the table itself
        MVTableEngine.Store store = database.getMvStore();
        if(store != null) {
            MVTable table = store.getTable(map.getName());
            if (table != null) {
                long recKey = ((ValueLong)key).getLong();
                Row oldRow = getRowFromVersionedValue(table, recKey, existingValue);
                Row newRow = getRowFromVersionedValue(table, recKey, restoredValue);
                table.fireAfterRow(this, oldRow, newRow, true);

                if (table.getContainsLargeObject()) {
                    if (oldRow != null) {
                        for (int i = 0, len = oldRow.getColumnCount(); i < len; i++) {
                            Value v = oldRow.getValue(i);
                            if (v.isLinkedToTable()) {
                                removeAtCommit(v);
                            }
                        }
                    }
                    if (newRow != null) {
                        for (int i = 0, len = newRow.getColumnCount(); i < len; i++) {
                            Value v = newRow.getValue(i);
                            if (v.isLinkedToTable()) {
                                removeAtCommitStop(v);
                            }
                        }
                    }
                }
            }
        }
    }

    private static Row getRowFromVersionedValue(MVTable table, long recKey,
                                                VersionedValue versionedValue) {
        Object value = versionedValue == null ? null : versionedValue.value;
        if (value == null) {
            return null;
        }
        Row result;
        if(value instanceof Row) {
            result = (Row) value;
            assert result.getKey() == recKey : result.getKey() + " != " + recKey;
        } else {
            ValueArray array = (ValueArray) value;
            result = table.createRow(array.getList(), 0);
            result.setKey(recKey);
        }
        return result;
    }


    /**
     * Represents a savepoint (a position in a transaction to where one can roll
     * back to).
     */
    public static class Savepoint {

        /**
         * The undo log index.
         */
        int logIndex;

        /**
         * The transaction savepoint id.
         */
        long transactionSavepoint;
    }

    /**
     * An object with a timeout.
     */
    public static class TimeoutValue {

        /**
         * The time when this object was created.
         */
        final long created = System.nanoTime();

        /**
         * The value.
         */
        final Value value;

        TimeoutValue(Value v) {
            this.value = v;
        }

    }

    public ColumnNamerConfiguration getColumnNamerConfiguration() {
        return columnNamerConfiguration;
    }

    public void setColumnNamerConfiguration(ColumnNamerConfiguration columnNamerConfiguration) {
        this.columnNamerConfiguration = columnNamerConfiguration;
    }

    @Override
    public boolean isSupportsGeneratedKeys() {
        return true;
    }

}<|MERGE_RESOLUTION|>--- conflicted
+++ resolved
@@ -81,11 +81,7 @@
     private ConnectionInfo connectionInfo;
     private final User user;
     private final int id;
-<<<<<<< HEAD
-    private final ArrayList<Table> locks = new ArrayList<>();
-=======
     private final ArrayList<Table> locks = Utils.newSmallArrayList();
->>>>>>> 7a2a5446
     private final UndoLog undoLog;
     private boolean autoCommit = true;
     private Random random;
@@ -379,11 +375,7 @@
 
     public ArrayList<Table> getLocalTempTables() {
         if (localTempTables == null) {
-<<<<<<< HEAD
-            return new ArrayList<>();
-=======
             return Utils.newSmallArrayList();
->>>>>>> 7a2a5446
         }
         return new ArrayList<>(localTempTables.values());
     }
@@ -701,10 +693,6 @@
         if (undoLog.size() > 0) {
             // commit the rows when using MVCC
             if (database.isMultiVersion()) {
-<<<<<<< HEAD
-=======
-                ArrayList<Row> rows = Utils.newSmallArrayList();
->>>>>>> 7a2a5446
                 synchronized (database) {
                     ArrayList<Row> rows = new ArrayList<>(undoLog.size());
                     while (undoLog.size() > 0) {
@@ -1474,11 +1462,7 @@
 
     public Table[] getLocks() {
         // copy the data without synchronizing
-<<<<<<< HEAD
         ArrayList<Table> copy = new ArrayList<>(locks.size());
-=======
-        ArrayList<Table> copy = Utils.newSmallArrayList();
->>>>>>> 7a2a5446
         for (Table lock : locks) {
             try {
                 copy.add(lock);
