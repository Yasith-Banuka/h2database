/*
 * Copyright 2004-2014 H2 Group. Multiple-Licensed under the MPL 2.0,
 * and the EPL 1.0 (http://h2database.com/html/license.html).
 * Initial Developer: H2 Group
 */
package org.h2.engine;

import java.util.ArrayList;
import java.util.HashMap;
import java.util.HashSet;
import java.util.Iterator;
import java.util.LinkedList;
import java.util.Map;
import java.util.Random;
import java.util.concurrent.TimeUnit;
import org.h2.api.ErrorCode;
import org.h2.command.Command;
import org.h2.command.CommandInterface;
import org.h2.command.Parser;
import org.h2.command.Prepared;
import org.h2.command.ddl.Analyze;
import org.h2.command.dml.Query;
import org.h2.command.dml.SetTypes;
import org.h2.constraint.Constraint;
import org.h2.index.Index;
import org.h2.index.ViewIndex;
import org.h2.jdbc.JdbcConnection;
import org.h2.message.DbException;
import org.h2.message.Trace;
import org.h2.message.TraceSystem;
import org.h2.mvstore.db.MVTable;
import org.h2.mvstore.db.TransactionStore.Change;
import org.h2.mvstore.db.TransactionStore.Transaction;
import org.h2.result.ResultInterface;
import org.h2.result.Row;
import org.h2.result.SortOrder;
import org.h2.schema.Schema;
import org.h2.store.DataHandler;
import org.h2.store.InDoubtTransaction;
import org.h2.store.LobStorageFrontend;
import org.h2.table.SubQueryInfo;
import org.h2.table.Table;
import org.h2.table.TableFilter;
import org.h2.table.TableType;
import org.h2.util.New;
import org.h2.util.SmallLRUCache;
import org.h2.value.Value;
import org.h2.value.ValueArray;
import org.h2.value.ValueLong;
import org.h2.value.ValueNull;
import org.h2.value.ValueString;

/**
 * A session represents an embedded database connection. When using the server
 * mode, this object resides on the server side and communicates with a
 * SessionRemote object on the client side.
 */
public class Session extends SessionWithState {

    /**
     * This special log position means that the log entry has been written.
     */
    public static final int LOG_WRITTEN = -1;

    /**
     * The prefix of generated identifiers. It may not have letters, because
     * they are case sensitive.
     */
    private static final String SYSTEM_IDENTIFIER_PREFIX = "_";
    private static int nextSerialId;

    private final int serialId = nextSerialId++;
    private final Database database;
    private ConnectionInfo connectionInfo;
    private final User user;
    private final int id;
    private final ArrayList<Table> locks = New.arrayList();
    private final UndoLog undoLog;
    private boolean autoCommit = true;
    private Random random;
    private int lockTimeout;
    private Value lastIdentity = ValueLong.get(0);
    private Value lastScopeIdentity = ValueLong.get(0);
    private Value lastTriggerIdentity;
    private int firstUncommittedLog = Session.LOG_WRITTEN;
    private int firstUncommittedPos = Session.LOG_WRITTEN;
    private HashMap<String, Savepoint> savepoints;
    private HashMap<String, Table> localTempTables;
    private HashMap<String, Index> localTempTableIndexes;
    private HashMap<String, Constraint> localTempTableConstraints;
    private long throttleNs;
    private long lastThrottle;
    private Command currentCommand;
    private boolean allowLiterals;
    private String currentSchemaName;
    private String[] schemaSearchPath;
    private Trace trace;
    private HashMap<String, Value> removeLobMap;
    private int systemIdentifier;
    private HashMap<String, Procedure> procedures;
    private boolean undoLogEnabled = true;
    private boolean redoLogBinary = true;
    private boolean autoCommitAtTransactionEnd;
    private String currentTransactionName;
    private volatile long cancelAtNs;
    private boolean closed;
    private final long sessionStart = System.currentTimeMillis();
    private long transactionStart;
    private long currentCommandStart;
    private HashMap<String, Value> variables;
    private HashSet<ResultInterface> temporaryResults;
    private int queryTimeout;
    private boolean commitOrRollbackDisabled;
    private Table waitForLock;
    private Thread waitForLockThread;
    private int modificationId;
    private int objectId;
    private final int queryCacheSize;
    private SmallLRUCache<String, Command> queryCache;
    private long modificationMetaID = -1;
    private SubQueryInfo subQueryInfo;
    private int parsingView;
    private int preparingQueryExpression;
    private volatile SmallLRUCache<Object, ViewIndex> viewIndexCache;
    private HashMap<Object, ViewIndex> subQueryIndexCache;
    private boolean joinBatchEnabled;
    private boolean forceJoinOrder;
    private boolean lazyQueryExecution;
    /**
     * Tables marked for ANALYZE after the current transaction is committed.
     * Prevents us calling ANALYZE repeatedly in large transactions.
     */
    private HashSet<Table> tablesToAnalyze;

    /**
     * Temporary LOBs from result sets. Those are kept for some time. The
     * problem is that transactions are committed before the result is returned,
     * and in some cases the next transaction is already started before the
     * result is read (for example when using the server mode, when accessing
     * metadata methods). We can't simply free those values up when starting the
     * next transaction, because they would be removed too early.
     */
    private LinkedList<TimeoutValue> temporaryResultLobs;

    /**
     * The temporary LOBs that need to be removed on commit.
     */
    private ArrayList<Value> temporaryLobs;

    private Transaction transaction;
    private long startStatement = -1;

    public Session(Database database, User user, int id) {
        this.database = database;
        this.queryTimeout = database.getSettings().maxQueryTimeout;
        this.queryCacheSize = database.getSettings().queryCacheSize;
        this.undoLog = new UndoLog(this);
        this.user = user;
        this.id = id;
        Setting setting = database.findSetting(
                SetTypes.getTypeName(SetTypes.DEFAULT_LOCK_TIMEOUT));
        this.lockTimeout = setting == null ?
                Constants.INITIAL_LOCK_TIMEOUT : setting.getIntValue();
        this.currentSchemaName = Constants.SCHEMA_MAIN;
    }

    public void setLazyQueryExecution(boolean lazyQueryExecution) {
        this.lazyQueryExecution = lazyQueryExecution;
    }

    public boolean isLazyQueryExecution() {
        return lazyQueryExecution;
    }

    public void setForceJoinOrder(boolean forceJoinOrder) {
        this.forceJoinOrder = forceJoinOrder;
    }

    public boolean isForceJoinOrder() {
        return forceJoinOrder;
    }

    public void setJoinBatchEnabled(boolean joinBatchEnabled) {
        this.joinBatchEnabled = joinBatchEnabled;
    }

    public boolean isJoinBatchEnabled() {
        return joinBatchEnabled;
    }

    /**
     * Create a new row for a table.
     *
     * @param data the values
     * @param memory whether the row is in memory
     * @return the created row
     */
    public Row createRow(Value[] data, int memory) {
        return database.createRow(data, memory);
    }

    /**
     * Add a subquery info on top of the subquery info stack.
     *
     * @param masks the mask
     * @param filters the filters
     * @param filter the filter index
     * @param sortOrder the sort order
     */
    public void pushSubQueryInfo(int[] masks, TableFilter[] filters, int filter,
            SortOrder sortOrder) {
        subQueryInfo = new SubQueryInfo(subQueryInfo, masks, filters, filter, sortOrder);
    }

    /**
     * Remove the current subquery info from the stack.
     */
    public void popSubQueryInfo() {
        subQueryInfo = subQueryInfo.getUpper();
    }

    public SubQueryInfo getSubQueryInfo() {
        return subQueryInfo;
    }

    public void setParsingView(boolean parsingView) {
        // It can be recursive, thus implemented as counter.
        this.parsingView += parsingView ? 1 : -1;
        assert this.parsingView >= 0;
    }

    public boolean isParsingView() {
        assert parsingView >= 0;
        return parsingView != 0;
    }

    /**
     * Optimize a query. This will remember the subquery info, clear it, prepare
     * the query, and reset the subquery info.
     *
     * @param query the query to prepare
     */
    public void optimizeQueryExpression(Query query) {
        // we have to hide current subQueryInfo if we are going to optimize
        // query expression
        SubQueryInfo tmp = subQueryInfo;
        subQueryInfo = null;
        preparingQueryExpression++;
        try {
            query.prepare();
        } finally {
            subQueryInfo = tmp;
            preparingQueryExpression--;
        }
    }

    public boolean isPreparingQueryExpression() {
        assert preparingQueryExpression >= 0;
        return preparingQueryExpression != 0;
    }

    @Override
    public ArrayList<String> getClusterServers() {
        return new ArrayList<String>();
    }

    public boolean setCommitOrRollbackDisabled(boolean x) {
        boolean old = commitOrRollbackDisabled;
        commitOrRollbackDisabled = x;
        return old;
    }

    private void initVariables() {
        if (variables == null) {
            variables = database.newStringMap();
        }
    }

    /**
     * Set the value of the given variable for this session.
     *
     * @param name the name of the variable (may not be null)
     * @param value the new value (may not be null)
     */
    public void setVariable(String name, Value value) {
        initVariables();
        modificationId++;
        Value old;
        if (value == ValueNull.INSTANCE) {
            old = variables.remove(name);
        } else {
            // link LOB values, to make sure we have our own object
            value = value.copy(database,
                    LobStorageFrontend.TABLE_ID_SESSION_VARIABLE);
            old = variables.put(name, value);
        }
        if (old != null) {
            // remove the old value (in case it is a lob)
            old.remove();
        }
    }

    /**
     * Get the value of the specified user defined variable. This method always
     * returns a value; it returns ValueNull.INSTANCE if the variable doesn't
     * exist.
     *
     * @param name the variable name
     * @return the value, or NULL
     */
    public Value getVariable(String name) {
        initVariables();
        Value v = variables.get(name);
        return v == null ? ValueNull.INSTANCE : v;
    }

    /**
     * Get the list of variable names that are set for this session.
     *
     * @return the list of names
     */
    public String[] getVariableNames() {
        if (variables == null) {
            return new String[0];
        }
        String[] list = new String[variables.size()];
        variables.keySet().toArray(list);
        return list;
    }

    /**
     * Get the local temporary table if one exists with that name, or null if
     * not.
     *
     * @param name the table name
     * @return the table, or null
     */
    public Table findLocalTempTable(String name) {
        if (localTempTables == null) {
            return null;
        }
        return localTempTables.get(name);
    }

    public ArrayList<Table> getLocalTempTables() {
        if (localTempTables == null) {
            return New.arrayList();
        }
        return New.arrayList(localTempTables.values());
    }

    /**
     * Add a local temporary table to this session.
     *
     * @param table the table to add
     * @throws DbException if a table with this name already exists
     */
    public void addLocalTempTable(Table table) {
        if (localTempTables == null) {
            localTempTables = database.newStringMap();
        }
        if (localTempTables.get(table.getName()) != null) {
            throw DbException.get(ErrorCode.TABLE_OR_VIEW_ALREADY_EXISTS_1,
                    table.getSQL());
        }
        modificationId++;
        localTempTables.put(table.getName(), table);
    }

    /**
     * Drop and remove the given local temporary table from this session.
     *
     * @param table the table
     */
    public void removeLocalTempTable(Table table) {
        modificationId++;
        localTempTables.remove(table.getName());
        synchronized (database) {
            table.removeChildrenAndResources(this);
        }
    }

    /**
     * Get the local temporary index if one exists with that name, or null if
     * not.
     *
     * @param name the table name
     * @return the table, or null
     */
    public Index findLocalTempTableIndex(String name) {
        if (localTempTableIndexes == null) {
            return null;
        }
        return localTempTableIndexes.get(name);
    }

    public HashMap<String, Index> getLocalTempTableIndexes() {
        if (localTempTableIndexes == null) {
            return New.hashMap();
        }
        return localTempTableIndexes;
    }

    /**
     * Add a local temporary index to this session.
     *
     * @param index the index to add
     * @throws DbException if a index with this name already exists
     */
    public void addLocalTempTableIndex(Index index) {
        if (localTempTableIndexes == null) {
            localTempTableIndexes = database.newStringMap();
        }
        if (localTempTableIndexes.get(index.getName()) != null) {
            throw DbException.get(ErrorCode.INDEX_ALREADY_EXISTS_1,
                    index.getSQL());
        }
        localTempTableIndexes.put(index.getName(), index);
    }

    /**
     * Drop and remove the given local temporary index from this session.
     *
     * @param index the index
     */
    public void removeLocalTempTableIndex(Index index) {
        if (localTempTableIndexes != null) {
            localTempTableIndexes.remove(index.getName());
            synchronized (database) {
                index.removeChildrenAndResources(this);
            }
        }
    }

    /**
     * Get the local temporary constraint if one exists with that name, or
     * null if not.
     *
     * @param name the constraint name
     * @return the constraint, or null
     */
    public Constraint findLocalTempTableConstraint(String name) {
        if (localTempTableConstraints == null) {
            return null;
        }
        return localTempTableConstraints.get(name);
    }

    /**
     * Get the map of constraints for all constraints on local, temporary
     * tables, if any. The map's keys are the constraints' names.
     *
     * @return the map of constraints, or null
     */
    public HashMap<String, Constraint> getLocalTempTableConstraints() {
        if (localTempTableConstraints == null) {
            return New.hashMap();
        }
        return localTempTableConstraints;
    }

    /**
     * Add a local temporary constraint to this session.
     *
     * @param constraint the constraint to add
     * @throws DbException if a constraint with the same name already exists
     */
    public void addLocalTempTableConstraint(Constraint constraint) {
        if (localTempTableConstraints == null) {
            localTempTableConstraints = database.newStringMap();
        }
        String name = constraint.getName();
        if (localTempTableConstraints.get(name) != null) {
            throw DbException.get(ErrorCode.CONSTRAINT_ALREADY_EXISTS_1,
                    constraint.getSQL());
        }
        localTempTableConstraints.put(name, constraint);
    }

    /**
     * Drop and remove the given local temporary constraint from this session.
     *
     * @param constraint the constraint
     */
    void removeLocalTempTableConstraint(Constraint constraint) {
        if (localTempTableConstraints != null) {
            localTempTableConstraints.remove(constraint.getName());
            synchronized (database) {
                constraint.removeChildrenAndResources(this);
            }
        }
    }

    @Override
    public boolean getAutoCommit() {
        return autoCommit;
    }

    public User getUser() {
        return user;
    }

    @Override
    public void setAutoCommit(boolean b) {
        autoCommit = b;
    }

    public int getLockTimeout() {
        return lockTimeout;
    }

    public void setLockTimeout(int lockTimeout) {
        this.lockTimeout = lockTimeout;
    }

    @Override
    public synchronized CommandInterface prepareCommand(String sql,
            int fetchSize) {
        return prepareLocal(sql);
    }

    /**
     * Parse and prepare the given SQL statement. This method also checks the
     * rights.
     *
     * @param sql the SQL statement
     * @return the prepared statement
     */
    public Prepared prepare(String sql) {
        return prepare(sql, false);
    }

    /**
     * Parse and prepare the given SQL statement.
     *
     * @param sql the SQL statement
     * @param rightsChecked true if the rights have already been checked
     * @return the prepared statement
     */
    public Prepared prepare(String sql, boolean rightsChecked) {
        Parser parser = new Parser(this);
        parser.setRightsChecked(rightsChecked);
        return parser.prepare(sql);
    }

    /**
     * Parse and prepare the given SQL statement.
     * This method also checks if the connection has been closed.
     *
     * @param sql the SQL statement
     * @return the prepared statement
     */
    public Command prepareLocal(String sql) {
        if (closed) {
            throw DbException.get(ErrorCode.CONNECTION_BROKEN_1,
                    "session closed");
        }
        Command command;
        if (queryCacheSize > 0) {
            if (queryCache == null) {
                queryCache = SmallLRUCache.newInstance(queryCacheSize);
                modificationMetaID = database.getModificationMetaId();
            } else {
                long newModificationMetaID = database.getModificationMetaId();
                if (newModificationMetaID != modificationMetaID) {
                    queryCache.clear();
                    modificationMetaID = newModificationMetaID;
                }
                command = queryCache.get(sql);
                if (command != null && command.canReuse()) {
                    command.reuse();
                    return command;
                }
            }
        }
        Parser parser = new Parser(this);
        try {
            command = parser.prepareCommand(sql);
        } finally {
            // we can't reuse sub-query indexes, so just drop the whole cache
            subQueryIndexCache = null;
        }
        command.prepareJoinBatch();
        if (queryCache != null) {
            if (command.isCacheable()) {
                queryCache.put(sql, command);
            }
        }
        return command;
    }

    public Database getDatabase() {
        return database;
    }

    @Override
    public int getPowerOffCount() {
        return database.getPowerOffCount();
    }

    @Override
    public void setPowerOffCount(int count) {
        database.setPowerOffCount(count);
    }

    /**
     * Commit the current transaction. If the statement was not a data
     * definition statement, and if there are temporary tables that should be
     * dropped or truncated at commit, this is done as well.
     *
     * @param ddl if the statement was a data definition statement
     */
    public void commit(boolean ddl) {
        checkCommitRollback();
        currentTransactionName = null;
        transactionStart = 0;
        if (transaction != null) {
            // increment the data mod count, so that other sessions
            // see the changes
            // TODO should not rely on locking
            if (locks.size() > 0) {
                for (int i = 0, size = locks.size(); i < size; i++) {
                    Table t = locks.get(i);
                    if (t instanceof MVTable) {
                        ((MVTable) t).commit();
                    }
                }
            }
            transaction.commit();
            transaction = null;
        }
        if (containsUncommitted()) {
            // need to commit even if rollback is not possible
            // (create/drop table and so on)
            database.commit(this);
        }
        removeTemporaryLobs(true);
        if (undoLog.size() > 0) {
            // commit the rows when using MVCC
            if (database.isMultiVersion()) {
                ArrayList<Row> rows = New.arrayList();
                synchronized (database) {
                    while (undoLog.size() > 0) {
                        UndoLogRecord entry = undoLog.getLast();
                        entry.commit();
                        rows.add(entry.getRow());
                        undoLog.removeLast(false);
                    }
                    for (int i = 0, size = rows.size(); i < size; i++) {
                        Row r = rows.get(i);
                        r.commit();
                    }
                }
            }
            undoLog.clear();
        }
        if (!ddl) {
            // do not clean the temp tables if the last command was a
            // create/drop
            cleanTempTables(false);
            if (autoCommitAtTransactionEnd) {
                autoCommit = true;
                autoCommitAtTransactionEnd = false;
            }
        }
        endTransaction();

        int rows = getDatabase().getSettings().analyzeSample / 10;
        if (tablesToAnalyze != null) {
            for (Table table : tablesToAnalyze) {
                Analyze.analyzeTable(this, table, rows, false);
            }
        }
        tablesToAnalyze = null;
    }

    private void removeTemporaryLobs(boolean onTimeout) {
        if (SysProperties.CHECK2) {
            if (this == getDatabase().getLobSession()
                    && !Thread.holdsLock(this) && !Thread.holdsLock(getDatabase())) {
                throw DbException.throwInternalError();
            }
        }
        if (temporaryLobs != null) {
            for (Value v : temporaryLobs) {
                if (!v.isLinkedToTable()) {
                    v.remove();
                }
            }
            temporaryLobs.clear();
        }
        if (temporaryResultLobs != null && temporaryResultLobs.size() > 0) {
            long keepYoungerThan = System.nanoTime() -
                    TimeUnit.MILLISECONDS.toNanos(database.getSettings().lobTimeout);
            while (temporaryResultLobs.size() > 0) {
                TimeoutValue tv = temporaryResultLobs.getFirst();
                if (onTimeout && tv.created >= keepYoungerThan) {
                    break;
                }
                Value v = temporaryResultLobs.removeFirst().value;
                if (!v.isLinkedToTable()) {
                    v.remove();
                }
            }
        }
    }

    private void checkCommitRollback() {
        if (commitOrRollbackDisabled && locks.size() > 0) {
            throw DbException.get(ErrorCode.COMMIT_ROLLBACK_NOT_ALLOWED);
        }
    }

    private void endTransaction() {
        if (removeLobMap != null && removeLobMap.size() > 0) {
            if (database.getMvStore() == null) {
                // need to flush the transaction log, because we can't unlink
                // lobs if the commit record is not written
                database.flush();
            }
            for (Value v : removeLobMap.values()) {
                v.remove();
            }
            removeLobMap = null;
        }
        unlockAll();
    }

    /**
     * Fully roll back the current transaction.
     */
    public void rollback() {
        checkCommitRollback();
        currentTransactionName = null;
        boolean needCommit = false;
        if (undoLog.size() > 0) {
            rollbackTo(null, false);
            needCommit = true;
        }
        if (transaction != null) {
            rollbackTo(null, false);
            needCommit = true;
            // rollback stored the undo operations in the transaction
            // committing will end the transaction
            transaction.commit();
            transaction = null;
        }
        if (locks.size() > 0 || needCommit) {
            database.commit(this);
        }
        cleanTempTables(false);
        if (autoCommitAtTransactionEnd) {
            autoCommit = true;
            autoCommitAtTransactionEnd = false;
        }
        endTransaction();
    }

    /**
     * Partially roll back the current transaction.
     *
     * @param savepoint the savepoint to which should be rolled back
     * @param trimToSize if the list should be trimmed
     */
    public void rollbackTo(Savepoint savepoint, boolean trimToSize) {
        int index = savepoint == null ? 0 : savepoint.logIndex;
        while (undoLog.size() > index) {
            UndoLogRecord entry = undoLog.getLast();
            entry.undo(this);
            undoLog.removeLast(trimToSize);
        }
        if (transaction != null) {
            long savepointId = savepoint == null ? 0 : savepoint.transactionSavepoint;
            HashMap<String, MVTable> tableMap =
                    database.getMvStore().getTables();
            Iterator<Change> it = transaction.getChanges(savepointId);
            while (it.hasNext()) {
                Change c = it.next();
                MVTable t = tableMap.get(c.mapName);
                if (t != null) {
                    long key = ((ValueLong) c.key).getLong();
                    ValueArray value = (ValueArray) c.value;
                    short op;
                    Row row;
                    if (value == null) {
                        op = UndoLogRecord.INSERT;
                        row = t.getRow(this, key);
                    } else {
                        op = UndoLogRecord.DELETE;
                        row = createRow(value.getList(), Row.MEMORY_CALCULATE);
                    }
                    row.setKey(key);
                    UndoLogRecord log = new UndoLogRecord(t, op, row);
                    log.undo(this);
                }
            }
        }
        if (savepoints != null) {
            String[] names = new String[savepoints.size()];
            savepoints.keySet().toArray(names);
            for (String name : names) {
                Savepoint sp = savepoints.get(name);
                int savepointIndex = sp.logIndex;
                if (savepointIndex > index) {
                    savepoints.remove(name);
                }
            }
        }
    }

    @Override
    public boolean hasPendingTransaction() {
        return undoLog.size() > 0;
    }

    /**
     * Create a savepoint to allow rolling back to this state.
     *
     * @return the savepoint
     */
    public Savepoint setSavepoint() {
        Savepoint sp = new Savepoint();
        sp.logIndex = undoLog.size();
        if (database.getMvStore() != null) {
            sp.transactionSavepoint = getStatementSavepoint();
        }
        return sp;
    }

    public int getId() {
        return id;
    }

    @Override
    public void cancel() {
        cancelAtNs = System.nanoTime();
    }

    @Override
    public void close() {
        if (!closed) {
            try {
                database.checkPowerOff();

                // release any open table locks
                rollback();

                removeTemporaryLobs(false);
                cleanTempTables(true);
                undoLog.clear();
                database.removeSession(this);
            } finally {
                closed = true;
            }
        }
    }

    /**
     * Add a lock for the given table. The object is unlocked on commit or
     * rollback.
     *
     * @param table the table that is locked
     */
    public void addLock(Table table) {
        if (SysProperties.CHECK) {
            if (locks.contains(table)) {
                DbException.throwInternalError(table.toString());
            }
        }
        locks.add(table);
    }

    /**
     * Add an undo log entry to this session.
     *
     * @param table the table
     * @param operation the operation type (see {@link UndoLogRecord})
     * @param row the row
     */
    public void log(Table table, short operation, Row row) {
        if (table.isMVStore()) {
            return;
        }
        if (undoLogEnabled) {
            UndoLogRecord log = new UndoLogRecord(table, operation, row);
            // called _after_ the row was inserted successfully into the table,
            // otherwise rollback will try to rollback a not-inserted row
            if (SysProperties.CHECK) {
                int lockMode = database.getLockMode();
                if (lockMode != Constants.LOCK_MODE_OFF &&
                        !database.isMultiVersion()) {
                    TableType tableType = log.getTable().getTableType();
                    if (locks.indexOf(log.getTable()) < 0
                            && TableType.TABLE_LINK != tableType
                            && TableType.EXTERNAL_TABLE_ENGINE != tableType) {
                        DbException.throwInternalError("" + tableType);
                    }
                }
            }
            undoLog.add(log);
        } else {
            if (database.isMultiVersion()) {
                // see also UndoLogRecord.commit
                ArrayList<Index> indexes = table.getIndexes();
                for (int i = 0, size = indexes.size(); i < size; i++) {
                    Index index = indexes.get(i);
                    index.commit(operation, row);
                }
                row.commit();
            }
        }
    }

    /**
     * Unlock all read locks. This is done if the transaction isolation mode is
     * READ_COMMITTED.
     */
    public void unlockReadLocks() {
        if (database.isMultiVersion()) {
            // MVCC: keep shared locks (insert / update / delete)
            return;
        }
        // locks is modified in the loop
        for (int i = 0; i < locks.size(); i++) {
            Table t = locks.get(i);
            if (!t.isLockedExclusively()) {
                synchronized (database) {
                    t.unlock(this);
                    locks.remove(i);
                }
                i--;
            }
        }
    }

    /**
     * Unlock just this table.
     *
     * @param t the table to unlock
     */
    void unlock(Table t) {
        locks.remove(t);
    }

    private void unlockAll() {
        if (SysProperties.CHECK) {
            if (undoLog.size() > 0) {
                DbException.throwInternalError();
            }
        }
        if (locks.size() > 0) {
            // don't use the enhanced for loop to save memory
            for (int i = 0, size = locks.size(); i < size; i++) {
                Table t = locks.get(i);
                t.unlock(this);
            }
            locks.clear();
        }
        savepoints = null;
        sessionStateChanged = true;
    }

    private void cleanTempTables(boolean closeSession) {
        if (localTempTables != null && localTempTables.size() > 0) {
            synchronized (database) {
                Iterator<Table> it = localTempTables.values().iterator();
                while (it.hasNext()) {
                    Table table = it.next();
                    if (closeSession || table.getOnCommitDrop()) {
                        modificationId++;
                        table.setModified();
                        it.remove();
                        table.removeChildrenAndResources(this);
                        if (closeSession) {
                            // need to commit, otherwise recovery might
                            // ignore the table removal
                            database.commit(this);
                        }
                    } else if (table.getOnCommitTruncate()) {
                        table.truncate(this);
                    }
                }
                // sometimes Table#removeChildrenAndResources
                // will take the meta lock
                if (closeSession) {
                    database.unlockMeta(this);
                }
            }
        }
    }

    public Random getRandom() {
        if (random == null) {
            random = new Random();
        }
        return random;
    }

    @Override
    public Trace getTrace() {
        if (trace != null && !closed) {
            return trace;
        }
        String traceModuleName = "jdbc[" + id + "]";
        if (closed) {
            return new TraceSystem(null).getTrace(traceModuleName);
        }
        trace = database.getTraceSystem().getTrace(traceModuleName);
        return trace;
    }

    public void setLastIdentity(Value last) {
        this.lastIdentity = last;
        this.lastScopeIdentity = last;
    }

    public Value getLastIdentity() {
        return lastIdentity;
    }

    public void setLastScopeIdentity(Value last) {
        this.lastScopeIdentity = last;
    }

    public Value getLastScopeIdentity() {
        return lastScopeIdentity;
    }

    public void setLastTriggerIdentity(Value last) {
        this.lastTriggerIdentity = last;
    }

    public Value getLastTriggerIdentity() {
        return lastTriggerIdentity;
    }

    /**
     * Called when a log entry for this session is added. The session keeps
     * track of the first entry in the transaction log that is not yet
     * committed.
     *
     * @param logId the transaction log id
     * @param pos the position of the log entry in the transaction log
     */
    public void addLogPos(int logId, int pos) {
        if (firstUncommittedLog == Session.LOG_WRITTEN) {
            firstUncommittedLog = logId;
            firstUncommittedPos = pos;
        }
    }

    public int getFirstUncommittedLog() {
        return firstUncommittedLog;
    }

    /**
     * This method is called after the transaction log has written the commit
     * entry for this session.
     */
    void setAllCommitted() {
        firstUncommittedLog = Session.LOG_WRITTEN;
        firstUncommittedPos = Session.LOG_WRITTEN;
    }

    /**
     * Whether the session contains any uncommitted changes.
     *
     * @return true if yes
     */
    public boolean containsUncommitted() {
        if (database.getMvStore() != null) {
            return transaction != null;
        }
        return firstUncommittedLog != Session.LOG_WRITTEN;
    }

    /**
     * Create a savepoint that is linked to the current log position.
     *
     * @param name the savepoint name
     */
    public void addSavepoint(String name) {
        if (savepoints == null) {
            savepoints = database.newStringMap();
        }
        Savepoint sp = new Savepoint();
        sp.logIndex = undoLog.size();
        if (database.getMvStore() != null) {
            sp.transactionSavepoint = getStatementSavepoint();
        }
        savepoints.put(name, sp);
    }

    /**
     * Undo all operations back to the log position of the given savepoint.
     *
     * @param name the savepoint name
     */
    public void rollbackToSavepoint(String name) {
        checkCommitRollback();
        if (savepoints == null) {
            throw DbException.get(ErrorCode.SAVEPOINT_IS_INVALID_1, name);
        }
        Savepoint savepoint = savepoints.get(name);
        if (savepoint == null) {
            throw DbException.get(ErrorCode.SAVEPOINT_IS_INVALID_1, name);
        }
        rollbackTo(savepoint, false);
    }

    /**
     * Prepare the given transaction.
     *
     * @param transactionName the name of the transaction
     */
    public void prepareCommit(String transactionName) {
        if (transaction != null) {
            database.prepareCommit(this, transactionName);
        }
        if (containsUncommitted()) {
            // need to commit even if rollback is not possible (create/drop
            // table and so on)
            database.prepareCommit(this, transactionName);
        }
        currentTransactionName = transactionName;
    }

    /**
     * Commit or roll back the given transaction.
     *
     * @param transactionName the name of the transaction
     * @param commit true for commit, false for rollback
     */
    public void setPreparedTransaction(String transactionName, boolean commit) {
        if (currentTransactionName != null &&
                currentTransactionName.equals(transactionName)) {
            if (commit) {
                commit(false);
            } else {
                rollback();
            }
        } else {
            ArrayList<InDoubtTransaction> list = database
                    .getInDoubtTransactions();
            int state = commit ? InDoubtTransaction.COMMIT
                    : InDoubtTransaction.ROLLBACK;
            boolean found = false;
            if (list != null) {
                for (InDoubtTransaction p: list) {
                    if (p.getTransactionName().equals(transactionName)) {
                        p.setState(state);
                        found = true;
                        break;
                    }
                }
            }
            if (!found) {
                throw DbException.get(ErrorCode.TRANSACTION_NOT_FOUND_1,
                        transactionName);
            }
        }
    }

    @Override
    public boolean isClosed() {
        return closed;
    }

    public void setThrottle(int throttle) {
        this.throttleNs = TimeUnit.MILLISECONDS.toNanos(throttle);
    }

    /**
     * Wait for some time if this session is throttled (slowed down).
     */
    public void throttle() {
        if (currentCommandStart == 0) {
            currentCommandStart = System.currentTimeMillis();
        }
        if (throttleNs == 0) {
            return;
        }
        long time = System.nanoTime();
        if (lastThrottle + TimeUnit.MILLISECONDS.toNanos(Constants.THROTTLE_DELAY) > time) {
            return;
        }
        lastThrottle = time + throttleNs;
        try {
            Thread.sleep(TimeUnit.NANOSECONDS.toMillis(throttleNs));
        } catch (Exception e) {
            // ignore InterruptedException
        }
    }

    /**
     * Set the current command of this session. This is done just before
     * executing the statement.
     *
     * @param command the command
     */
    public void setCurrentCommand(Command command) {
        this.currentCommand = command;
        if (queryTimeout > 0 && command != null) {
            currentCommandStart = System.currentTimeMillis();
            long now = System.nanoTime();
            cancelAtNs = now + TimeUnit.MILLISECONDS.toNanos(queryTimeout);
        }
    }

    /**
     * Check if the current transaction is canceled by calling
     * Statement.cancel() or because a session timeout was set and expired.
     *
     * @throws DbException if the transaction is canceled
     */
    public void checkCanceled() {
        throttle();
        if (cancelAtNs == 0) {
            return;
        }
        long time = System.nanoTime();
        if (time >= cancelAtNs) {
            cancelAtNs = 0;
            throw DbException.get(ErrorCode.STATEMENT_WAS_CANCELED);
        }
    }

    /**
     * Get the cancel time.
     *
     * @return the time or 0 if not set
     */
    public long getCancel() {
        return cancelAtNs;
    }

    public Command getCurrentCommand() {
        return currentCommand;
    }

    public long getCurrentCommandStart() {
        return currentCommandStart;
    }

    public boolean getAllowLiterals() {
        return allowLiterals;
    }

    public void setAllowLiterals(boolean b) {
        this.allowLiterals = b;
    }

    public void setCurrentSchema(Schema schema) {
        modificationId++;
        this.currentSchemaName = schema.getName();
    }

    @Override
    public String getCurrentSchemaName() {
        return currentSchemaName;
    }

    @Override
    public void setCurrentSchemaName(String schemaName) {
        Schema schema = database.getSchema(schemaName);
        setCurrentSchema(schema);
    }

    /**
     * Create an internal connection. This connection is used when initializing
     * triggers, and when calling user defined functions.
     *
     * @param columnList if the url should be 'jdbc:columnlist:connection'
     * @return the internal connection
     */
    public JdbcConnection createConnection(boolean columnList) {
        String url;
        if (columnList) {
            url = Constants.CONN_URL_COLUMNLIST;
        } else {
            url = Constants.CONN_URL_INTERNAL;
        }
        return new JdbcConnection(this, getUser().getName(), url);
    }

    @Override
    public DataHandler getDataHandler() {
        return database;
    }

    /**
     * Remember that the given LOB value must be removed at commit.
     *
     * @param v the value
     */
    public void removeAtCommit(Value v) {
        if (SysProperties.CHECK && !v.isLinkedToTable()) {
            DbException.throwInternalError(v.toString());
        }
        if (removeLobMap == null) {
            removeLobMap = New.hashMap();
            removeLobMap.put(v.toString(), v);
        }
    }

    /**
     * Do not remove this LOB value at commit any longer.
     *
     * @param v the value
     */
    public void removeAtCommitStop(Value v) {
        if (removeLobMap != null) {
            removeLobMap.remove(v.toString());
        }
    }

    /**
     * Get the next system generated identifiers. The identifier returned does
     * not occur within the given SQL statement.
     *
     * @param sql the SQL statement
     * @return the new identifier
     */
    public String getNextSystemIdentifier(String sql) {
        String identifier;
        do {
            identifier = SYSTEM_IDENTIFIER_PREFIX + systemIdentifier++;
        } while (sql.contains(identifier));
        return identifier;
    }

    /**
     * Add a procedure to this session.
     *
     * @param procedure the procedure to add
     */
    public void addProcedure(Procedure procedure) {
        if (procedures == null) {
            procedures = database.newStringMap();
        }
        procedures.put(procedure.getName(), procedure);
    }

    /**
     * Remove a procedure from this session.
     *
     * @param name the name of the procedure to remove
     */
    public void removeProcedure(String name) {
        if (procedures != null) {
            procedures.remove(name);
        }
    }

    /**
     * Get the procedure with the given name, or null
     * if none exists.
     *
     * @param name the procedure name
     * @return the procedure or null
     */
    public Procedure getProcedure(String name) {
        if (procedures == null) {
            return null;
        }
        return procedures.get(name);
    }

    public void setSchemaSearchPath(String[] schemas) {
        modificationId++;
        this.schemaSearchPath = schemas;
    }

    public String[] getSchemaSearchPath() {
        return schemaSearchPath;
    }

    @Override
    public int hashCode() {
        return serialId;
    }

    @Override
    public String toString() {
        return "#" + serialId + " (user: " + user.getName() + ")";
    }

    public void setUndoLogEnabled(boolean b) {
        this.undoLogEnabled = b;
    }

    public void setRedoLogBinary(boolean b) {
        this.redoLogBinary = b;
    }

    public boolean isUndoLogEnabled() {
        return undoLogEnabled;
    }

    /**
     * Begin a transaction.
     */
    public void begin() {
        autoCommitAtTransactionEnd = true;
        autoCommit = false;
    }

    public long getSessionStart() {
        return sessionStart;
    }

    public long getTransactionStart() {
        if (transactionStart == 0) {
            transactionStart = System.currentTimeMillis();
        }
        return transactionStart;
    }

    public Table[] getLocks() {
        // copy the data without synchronizing
        ArrayList<Table> copy = New.arrayList();
        for (int i = 0; i < locks.size(); i++) {
            try {
                copy.add(locks.get(i));
            } catch (Exception e) {
                // ignore
                break;
            }
        }
        Table[] list = new Table[copy.size()];
        copy.toArray(list);
        return list;
    }

    /**
     * Wait if the exclusive mode has been enabled for another session. This
     * method returns as soon as the exclusive mode has been disabled.
     */
    public void waitIfExclusiveModeEnabled() {
        // Even in exclusive mode, we have to let the LOB session proceed, or we
        // will get deadlocks.
        if (database.getLobSession() == this) {
            return;
        }
        while (true) {
            Session exclusive = database.getExclusiveSession();
            if (exclusive == null || exclusive == this) {
                break;
            }
            if (Thread.holdsLock(exclusive)) {
                // if another connection is used within the connection
                break;
            }
            try {
                Thread.sleep(100);
            } catch (InterruptedException e) {
                // ignore
            }
        }
    }

    /**
     * Get the view cache for this session. There are two caches: the subquery
     * cache (which is only use for a single query, has no bounds, and is
     * cleared after use), and the cache for regular views.
     *
     * @param subQuery true to get the subquery cache
     * @return the view cache
     */
    public Map<Object, ViewIndex> getViewIndexCache(boolean subQuery) {
        if (subQuery) {
            // for sub-queries we don't need to use LRU because the cache should
            // not grow too large for a single query (we drop the whole cache in
            // the end of prepareLocal)
            if (subQueryIndexCache == null) {
                subQueryIndexCache = New.hashMap();
            }
            return subQueryIndexCache;
        }
        SmallLRUCache<Object, ViewIndex> cache = viewIndexCache;
        if (cache == null) {
            viewIndexCache = cache = SmallLRUCache.newInstance(Constants.VIEW_INDEX_CACHE_SIZE);
        }
        return cache;
    }

    /**
     * Remember the result set and close it as soon as the transaction is
     * committed (if it needs to be closed). This is done to delete temporary
     * files as soon as possible, and free object ids of temporary tables.
     *
     * @param result the temporary result set
     */
    public void addTemporaryResult(ResultInterface result) {
        if (!result.needToClose()) {
            return;
        }
        if (temporaryResults == null) {
            temporaryResults = New.hashSet();
        }
        if (temporaryResults.size() < 100) {
            // reference at most 100 result sets to avoid memory problems
            temporaryResults.add(result);
        }
    }

    private void closeTemporaryResults() {
        if (temporaryResults != null) {
            for (ResultInterface result : temporaryResults) {
                result.close();
            }
            temporaryResults = null;
        }
    }

    public void setQueryTimeout(int queryTimeout) {
        int max = database.getSettings().maxQueryTimeout;
        if (max != 0 && (max < queryTimeout || queryTimeout == 0)) {
            // the value must be at most max
            queryTimeout = max;
        }
        this.queryTimeout = queryTimeout;
        // must reset the cancel at here,
        // otherwise it is still used
        this.cancelAtNs = 0;
    }

    public int getQueryTimeout() {
        return queryTimeout;
    }

    /**
     * Set the table this session is waiting for, and the thread that is
     * waiting.
     *
     * @param waitForLock the table
     * @param waitForLockThread the current thread (the one that is waiting)
     */
    public void setWaitForLock(Table waitForLock, Thread waitForLockThread) {
        this.waitForLock = waitForLock;
        this.waitForLockThread = waitForLockThread;
    }

    public Table getWaitForLock() {
        return waitForLock;
    }

    public Thread getWaitForLockThread() {
        return waitForLockThread;
    }

    public int getModificationId() {
        return modificationId;
    }

    @Override
    public boolean isReconnectNeeded(boolean write) {
        while (true) {
            boolean reconnect = database.isReconnectNeeded();
            if (reconnect) {
                return true;
            }
            if (write) {
                if (database.beforeWriting()) {
                    return false;
                }
            } else {
                return false;
            }
        }
    }

    @Override
    public void afterWriting() {
        database.afterWriting();
    }

    @Override
    public SessionInterface reconnect(boolean write) {
        readSessionState();
        close();
        Session newSession = Engine.getInstance().createSession(connectionInfo);
        newSession.sessionState = sessionState;
        newSession.recreateSessionState();
        if (write) {
            while (!newSession.database.beforeWriting()) {
                // wait until we are allowed to write
            }
        }
        return newSession;
    }

    public void setConnectionInfo(ConnectionInfo ci) {
        connectionInfo = ci;
    }

    public Value getTransactionId() {
        if (database.getMvStore() != null) {
            if (transaction == null) {
                return ValueNull.INSTANCE;
            }
            return ValueString.get(Long.toString(getTransaction().getId()));
        }
        if (!database.isPersistent()) {
            return ValueNull.INSTANCE;
        }
        if (undoLog.size() == 0) {
            return ValueNull.INSTANCE;
        }
        return ValueString.get(firstUncommittedLog + "-" + firstUncommittedPos +
                "-" + id);
    }

    /**
     * Get the next object id.
     *
     * @return the next object id
     */
    public int nextObjectId() {
        return objectId++;
    }

    public boolean isRedoLogBinaryEnabled() {
        return redoLogBinary;
    }

    /**
     * Get the transaction to use for this session.
     *
     * @return the transaction
     */
    public Transaction getTransaction() {
        if (transaction == null) {
            if (database.getMvStore().getStore().isClosed()) {
                database.shutdownImmediately();
                throw DbException.get(ErrorCode.DATABASE_IS_CLOSED);
            }
            transaction = database.getMvStore().getTransactionStore().begin();
            startStatement = -1;
        }
        return transaction;
    }

    public long getStatementSavepoint() {
        if (startStatement == -1) {
            startStatement = getTransaction().setSavepoint();
        }
        return startStatement;
    }

    /**
     * Start a new statement within a transaction.
     */
    public void startStatementWithinTransaction() {
        startStatement = -1;
    }

    /**
     * Mark the statement as completed. This also close all temporary result
     * set, and deletes all temporary files held by the result sets.
     */
    public void endStatement() {
        startStatement = -1;
        closeTemporaryResults();
    }

    /**
     * Clear the view cache for this session.
     */
    public void clearViewIndexCache() {
        viewIndexCache = null;
    }

    @Override
    public void addTemporaryLob(Value v) {
        if (v.getType() != Value.CLOB && v.getType() != Value.BLOB) {
            return;
        }
        if (v.getTableId() == LobStorageFrontend.TABLE_RESULT ||
                v.getTableId() == LobStorageFrontend.TABLE_TEMP) {
            if (temporaryResultLobs == null) {
                temporaryResultLobs = new LinkedList<TimeoutValue>();
            }
            temporaryResultLobs.add(new TimeoutValue(v));
        } else {
            if (temporaryLobs == null) {
                temporaryLobs = new ArrayList<Value>();
            }
            temporaryLobs.add(v);
        }
    }

    @Override
    public boolean isRemote() {
        return false;
    }

    /**
<<<<<<< HEAD
     * Marks a table as changed, needing re-analysis.
     * @param table the table to be marked
=======
     * Mark that the given table needs to be analyzed on commit.
     *
     * @param table the table
>>>>>>> 8d00445d
     */
    public void markTableForAnalyze(Table table) {
        if (tablesToAnalyze == null) {
            tablesToAnalyze = New.hashSet();
        }
        tablesToAnalyze.add(table);
    }

    /**
     * Represents a savepoint (a position in a transaction to where one can roll
     * back to).
     */
    public static class Savepoint {

        /**
         * The undo log index.
         */
        int logIndex;

        /**
         * The transaction savepoint id.
         */
        long transactionSavepoint;
    }

    /**
     * An object with a timeout.
     */
    public static class TimeoutValue {

        /**
         * The time when this object was created.
         */
        final long created = System.nanoTime();

        /**
         * The value.
         */
        final Value value;

        TimeoutValue(Value v) {
            this.value = v;
        }

    }
}<|MERGE_RESOLUTION|>--- conflicted
+++ resolved
@@ -1696,14 +1696,9 @@
     }
 
     /**
-<<<<<<< HEAD
-     * Marks a table as changed, needing re-analysis.
-     * @param table the table to be marked
-=======
      * Mark that the given table needs to be analyzed on commit.
      *
      * @param table the table
->>>>>>> 8d00445d
      */
     public void markTableForAnalyze(Table table) {
         if (tablesToAnalyze == null) {
