--- conflicted
+++ resolved
@@ -19,28 +19,15 @@
 public class Mode {
 
     public enum ModeEnum {
-        REGULAR, DB2, Derby, MSSQLServer, HSQLDB, MySQL, Oracle, PostgreSQL, Ignite
-    }
-
-    public static enum DbTypeEnum {
-        REGULAR, UNKNOWN, DB2 , Derby, HSQLDB, Ignite, MSSQLServer, MySQL, Oracle, PostgreSQL;
-    
-        public static DbTypeEnum parse(String modeAsStr) {
-            DbTypeEnum result = DbTypeEnum.UNKNOWN;
-            if (modeAsStr != null) {
-                modeAsStr = StringUtils.toUpperEnglish(modeAsStr.trim());
-                for (DbTypeEnum m: DbTypeEnum.values()) {
-                   if (m.name().toUpperCase().equals(modeAsStr)) {
-                       result = m;
-                       break;
-                   }
-                }
-            }
-            return result;
-        }    
-    }
-    
-    private static final HashMap<DbTypeEnum, Mode> MODES = New.hashMap();
+        REGULAR, DB2, Derby, MSSQLServer, HSQLDB, MySQL, Oracle, PostgreSQL, Ignite,
+    }
+
+    /**
+     * The name of the default mode.
+     */
+    static final String REGULAR = ModeEnum.REGULAR.name();
+
+    private static final HashMap<String, Mode> MODES = New.hashMap();
 
     // Modes are also documented in the features section
 
@@ -195,25 +182,16 @@
      */
     public Set<String> disallowedTypes = Collections.emptySet();
 
-<<<<<<< HEAD
+    private final String name;
+
     private ModeEnum modeEnum;
 
     static {
-        Mode mode = new Mode(ModeEnum.REGULAR);
+        Mode mode = new Mode(ModeEnum.REGULAR.name());
         mode.nullConcatIsNull = true;
         add(mode);
 
-        mode = new Mode(ModeEnum.DB2);
-=======
-    private final DbTypeEnum dbTypeEnum;
-
-    static {
-        Mode mode = new Mode(DbTypeEnum.REGULAR);
-        mode.nullConcatIsNull = true;
-        add(mode);
-
-        mode = new Mode(DbTypeEnum.DB2);
->>>>>>> 406afbac
+        mode = new Mode(ModeEnum.DB2.name());
         mode.aliasColumnName = true;
         mode.supportOffsetFetch = true;
         mode.sysDummy1 = true;
@@ -228,11 +206,7 @@
         mode.allowDB2TimestampFormat = true;
         add(mode);
 
-<<<<<<< HEAD
-        mode = new Mode(ModeEnum.Derby);
-=======
-        mode = new Mode(DbTypeEnum.Derby);
->>>>>>> 406afbac
+        mode = new Mode(ModeEnum.Derby.name());
         mode.aliasColumnName = true;
         mode.uniqueIndexSingleNull = true;
         mode.supportOffsetFetch = true;
@@ -242,11 +216,7 @@
         mode.supportedClientInfoPropertiesRegEx = null;
         add(mode);
 
-<<<<<<< HEAD
-        mode = new Mode(ModeEnum.HSQLDB);
-=======
-        mode = new Mode(DbTypeEnum.HSQLDB);
->>>>>>> 406afbac
+        mode = new Mode(ModeEnum.HSQLDB.name());
         mode.aliasColumnName = true;
         mode.convertOnlyToSmallerScale = true;
         mode.nullConcatIsNull = true;
@@ -259,11 +229,7 @@
         mode.supportedClientInfoPropertiesRegEx = null;
         add(mode);
 
-<<<<<<< HEAD
-        mode = new Mode(ModeEnum.MSSQLServer);
-=======
-        mode = new Mode(DbTypeEnum.MSSQLServer);
->>>>>>> 406afbac
+        mode = new Mode(ModeEnum.MSSQLServer.name());
         mode.aliasColumnName = true;
         mode.squareBracketQuotedNames = true;
         mode.uniqueIndexSingleNull = true;
@@ -275,11 +241,7 @@
         mode.supportedClientInfoPropertiesRegEx = null;
         add(mode);
 
-<<<<<<< HEAD
-        mode = new Mode(ModeEnum.MySQL);
-=======
-        mode = new Mode(DbTypeEnum.MySQL);
->>>>>>> 406afbac
+        mode = new Mode(ModeEnum.MySQL.name());
         mode.convertInsertNullToZero = true;
         mode.indexDefinitionInCreateTable = true;
         mode.lowerCaseIdentifiers = true;
@@ -293,11 +255,7 @@
         mode.prohibitEmptyInPredicate = true;
         add(mode);
 
-<<<<<<< HEAD
-        mode = new Mode(ModeEnum.Oracle);
-=======
-        mode = new Mode(DbTypeEnum.Oracle);
->>>>>>> 406afbac
+        mode = new Mode(ModeEnum.Oracle.name());
         mode.aliasColumnName = true;
         mode.convertOnlyToSmallerScale = true;
         mode.uniqueIndexSingleNullExceptAllColumnsAreNull = true;
@@ -310,11 +268,7 @@
         mode.prohibitEmptyInPredicate = true;
         add(mode);
 
-<<<<<<< HEAD
-        mode = new Mode(ModeEnum.PostgreSQL);
-=======
-        mode = new Mode(DbTypeEnum.PostgreSQL);
->>>>>>> 406afbac
+        mode = new Mode(ModeEnum.PostgreSQL.name());
         mode.aliasColumnName = true;
         mode.nullConcatIsNull = true;
         mode.supportOffsetFetch = true;
@@ -337,32 +291,20 @@
         mode.disallowedTypes = disallowedTypes;
         add(mode);
 
-<<<<<<< HEAD
-        mode = new Mode(ModeEnum.Ignite);
-=======
-        mode = new Mode(DbTypeEnum.Ignite);
->>>>>>> 406afbac
+        mode = new Mode(ModeEnum.Ignite.name());
         mode.nullConcatIsNull = true;
         mode.allowAffinityKey = true;
         mode.indexDefinitionInCreateTable = true;
         add(mode);
     }
 
-<<<<<<< HEAD
-    private Mode(ModeEnum modeEnum) {
-        this.modeEnum = modeEnum;
+    private Mode(String name) {
+        this.name = name;
+        this.modeEnum = ModeEnum.valueOf(name);
     }
 
     private static void add(Mode mode) {
-        MODES.put(StringUtils.toUpperEnglish(mode.modeEnum.name()), mode);
-=======
-    private Mode(DbTypeEnum dbTypeEnum) {
-        this.dbTypeEnum = dbTypeEnum;
-    }
-
-    private static void add(Mode mode) {
-        MODES.put(mode.dbTypeEnum, mode);
->>>>>>> 406afbac
+        MODES.put(StringUtils.toUpperEnglish(mode.name), mode);
     }
 
     /**
@@ -372,44 +314,36 @@
      * @return the mode object
      */
     public static Mode getInstance(String name) {
-        DbTypeEnum dbTypeEnum = DbTypeEnum.parse(name);
-        return MODES.get(dbTypeEnum);
-    }
-    
-    public static Mode getInstance(DbTypeEnum dbTypeEnum) {
-        return  MODES.get(dbTypeEnum);
+        return MODES.get(StringUtils.toUpperEnglish(name));
+    }
+
+    public static Mode getMySQL() {
+        return getInstance(ModeEnum.MySQL.name());
+    }
+
+    public static Mode getOracle() {
+        return getInstance(ModeEnum.Oracle.name());
     }
 
     public static Mode getRegular() {
         return getInstance(ModeEnum.REGULAR.name());
     }
 
-    public static Mode getMySQL() {
-<<<<<<< HEAD
-        return getInstance(ModeEnum.MySQL.name());
-    }
-
-    public static Mode getOracle() {
-        return getInstance(ModeEnum.Oracle.name());
-    }
-
     public String getName() {
-        return modeEnum.name();
+        return name;
     }
 
     public ModeEnum getEnum() {
         return this.modeEnum;
-=======
-        return getInstance(DbTypeEnum.MySQL);
-    }
-    
-    public DbTypeEnum getDbTypeEnum() {
-        return dbTypeEnum;
-    }
-
-    public String getName() {
-        return dbTypeEnum.name();
->>>>>>> 406afbac
+    }
+
+    public boolean isDbTypeOneOf(Mode.ModeEnum... dbTypes) {
+        for (Mode.ModeEnum dbType : dbTypes) {
+            if (this.modeEnum == dbType) {
+                return true;
+            }
+        }
+        return false;
     }
 
 }